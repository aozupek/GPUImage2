// !$*UTF8*$!
{
	archiveVersion = 1;
	classes = {
	};
	objectVersion = 46;
	objects = {

/* Begin PBXBuildFile section */
		1F499A731FDA0F9F0000E37E /* NSObject+Exception.m in Sources */ = {isa = PBXBuildFile; fileRef = 1F499A711FDA0F9E0000E37E /* NSObject+Exception.m */; };
		1F499A741FDA0F9F0000E37E /* NSObject+Exception.m in Sources */ = {isa = PBXBuildFile; fileRef = 1F499A711FDA0F9E0000E37E /* NSObject+Exception.m */; };
		1F499A751FDA0F9F0000E37E /* NSObject+Exception.h in Headers */ = {isa = PBXBuildFile; fileRef = 1F499A721FDA0F9F0000E37E /* NSObject+Exception.h */; };
		1F499A761FDA0F9F0000E37E /* NSObject+Exception.h in Headers */ = {isa = PBXBuildFile; fileRef = 1F499A721FDA0F9F0000E37E /* NSObject+Exception.h */; };
		1F6D1CB32048F81D00317B5F /* AudioToolbox.framework in Frameworks */ = {isa = PBXBuildFile; fileRef = 1F6D1CB22048F81D00317B5F /* AudioToolbox.framework */; };
		1F6D1CB52048F8DD00317B5F /* AVFoundation.framework in Frameworks */ = {isa = PBXBuildFile; fileRef = 1F6D1CB42048F8DD00317B5F /* AVFoundation.framework */; };
		1F6D1CB82048FB0300317B5F /* TPCircularBuffer.h in Headers */ = {isa = PBXBuildFile; fileRef = 1F6D1CB62048FB0300317B5F /* TPCircularBuffer.h */; };
		1F6D1CB92048FB0300317B5F /* TPCircularBuffer.h in Headers */ = {isa = PBXBuildFile; fileRef = 1F6D1CB62048FB0300317B5F /* TPCircularBuffer.h */; };
		1F6D1CBA2048FB0300317B5F /* TPCircularBuffer.m in Sources */ = {isa = PBXBuildFile; fileRef = 1F6D1CB72048FB0300317B5F /* TPCircularBuffer.m */; };
		1F6D1CBB2048FB0300317B5F /* TPCircularBuffer.m in Sources */ = {isa = PBXBuildFile; fileRef = 1F6D1CB72048FB0300317B5F /* TPCircularBuffer.m */; };
		1F6D1CC02048FFD900317B5F /* SpeakerOutput.swift in Sources */ = {isa = PBXBuildFile; fileRef = 1F6D1CBF2048FFD900317B5F /* SpeakerOutput.swift */; };
		BC09239E1C92658200A2ADFA /* ShaderProgram_Tests.swift in Sources */ = {isa = PBXBuildFile; fileRef = BC09239D1C92658200A2ADFA /* ShaderProgram_Tests.swift */; };
		BC0923A11C92661D00A2ADFA /* Pipeline_Tests.swift in Sources */ = {isa = PBXBuildFile; fileRef = BC09239F1C9265A600A2ADFA /* Pipeline_Tests.swift */; };
		BC0923A21C92664900A2ADFA /* Framebuffer.swift in Sources */ = {isa = PBXBuildFile; fileRef = BCB279EB1C8D11630013E213 /* Framebuffer.swift */; };
		BC0923A31C92665200A2ADFA /* SerialDispatch.swift in Sources */ = {isa = PBXBuildFile; fileRef = BCD1B1491C66AE00001F2BDC /* SerialDispatch.swift */; };
		BC0923A41C92665600A2ADFA /* OpenGLContext.swift in Sources */ = {isa = PBXBuildFile; fileRef = BC6E7CD31C3A29FF006DF678 /* OpenGLContext.swift */; };
		BC0923A51C92669900A2ADFA /* FramebufferCache.swift in Sources */ = {isa = PBXBuildFile; fileRef = BC9673401C8B897100FB64C2 /* FramebufferCache.swift */; };
		BC0923A61C9266A800A2ADFA /* OpenGLRendering.swift in Sources */ = {isa = PBXBuildFile; fileRef = BC9673421C8B8A8100FB64C2 /* OpenGLRendering.swift */; };
		BC1E12FA1C9F4CAB008F844F /* DissolveBlend.swift in Sources */ = {isa = PBXBuildFile; fileRef = BC1E12F91C9F4CAB008F844F /* DissolveBlend.swift */; };
		BC1E12FE1C9F5283008F844F /* OpenGLContext_Shared.swift in Sources */ = {isa = PBXBuildFile; fileRef = BC1E12FD1C9F5283008F844F /* OpenGLContext_Shared.swift */; };
		BC1E13291C9F6282008F844F /* PictureInput.swift in Sources */ = {isa = PBXBuildFile; fileRef = BC1E13281C9F6282008F844F /* PictureInput.swift */; };
		BC1E132A1C9F71E4008F844F /* OpenGLContext_Shared.swift in Sources */ = {isa = PBXBuildFile; fileRef = BC1E12FD1C9F5283008F844F /* OpenGLContext_Shared.swift */; };
		BC2C48041CB80E860085E4BC /* Crop.swift in Sources */ = {isa = PBXBuildFile; fileRef = BC2C48031CB80E860085E4BC /* Crop.swift */; };
		BC4C85EE1C9F042900FD95D8 /* ConvertedShaders_GL.swift in Sources */ = {isa = PBXBuildFile; fileRef = BC4C85ED1C9F042900FD95D8 /* ConvertedShaders_GL.swift */; };
		BC4C85EF1C9F043400FD95D8 /* ConvertedShaders_GL.swift in Sources */ = {isa = PBXBuildFile; fileRef = BC4C85ED1C9F042900FD95D8 /* ConvertedShaders_GL.swift */; };
		BC4C85F21C9F05EB00FD95D8 /* Luminance.swift in Sources */ = {isa = PBXBuildFile; fileRef = BC4C85F11C9F05EB00FD95D8 /* Luminance.swift */; };
		BC4C85FA1C9F169D00FD95D8 /* SaturationAdjustment.swift in Sources */ = {isa = PBXBuildFile; fileRef = BC4C85F91C9F169D00FD95D8 /* SaturationAdjustment.swift */; };
		BC4EE1431CB33A1400AD8A65 /* LocalBinaryPattern.swift in Sources */ = {isa = PBXBuildFile; fileRef = BC4EE1421CB33A1400AD8A65 /* LocalBinaryPattern.swift */; };
		BC4EE1471CB33B8200AD8A65 /* MedianFilter.swift in Sources */ = {isa = PBXBuildFile; fileRef = BC4EE1461CB33B8200AD8A65 /* MedianFilter.swift */; };
		BC4EE14C1CB3407500AD8A65 /* Sharpen.swift in Sources */ = {isa = PBXBuildFile; fileRef = BC4EE14B1CB3407500AD8A65 /* Sharpen.swift */; };
		BC4EE1521CB3445500AD8A65 /* SobelEdgeDetection.swift in Sources */ = {isa = PBXBuildFile; fileRef = BC4EE1511CB3445500AD8A65 /* SobelEdgeDetection.swift */; };
		BC4EE1561CB3457800AD8A65 /* PrewittEdgeDetection.swift in Sources */ = {isa = PBXBuildFile; fileRef = BC4EE1551CB3457800AD8A65 /* PrewittEdgeDetection.swift */; };
		BC4EE15A1CB346F300AD8A65 /* SketchFilter.swift in Sources */ = {isa = PBXBuildFile; fileRef = BC4EE1591CB346F300AD8A65 /* SketchFilter.swift */; };
		BC4EE15E1CB3481F00AD8A65 /* ThresholdSobelEdgeDetection.swift in Sources */ = {isa = PBXBuildFile; fileRef = BC4EE15D1CB3481F00AD8A65 /* ThresholdSobelEdgeDetection.swift */; };
		BC4EE1621CB348CB00AD8A65 /* ThresholdSketch.swift in Sources */ = {isa = PBXBuildFile; fileRef = BC4EE1611CB348CB00AD8A65 /* ThresholdSketch.swift */; };
		BC4EE1661CB34B3700AD8A65 /* HistogramDisplay.swift in Sources */ = {isa = PBXBuildFile; fileRef = BC4EE1651CB34B3700AD8A65 /* HistogramDisplay.swift */; };
		BC4EE16C1CB34D7B00AD8A65 /* RawDataInput.swift in Sources */ = {isa = PBXBuildFile; fileRef = BC4EE16B1CB34D7B00AD8A65 /* RawDataInput.swift */; };
		BC4EE16F1CB3554200AD8A65 /* RawDataOutput.swift in Sources */ = {isa = PBXBuildFile; fileRef = BC4EE16E1CB3554200AD8A65 /* RawDataOutput.swift */; };
		BC4EE1741CB3711600AD8A65 /* GaussianBlur.swift in Sources */ = {isa = PBXBuildFile; fileRef = BC4EE1731CB3711600AD8A65 /* GaussianBlur.swift */; };
		BC5B866F1CC07145006CDE75 /* PictureOutput.swift in Sources */ = {isa = PBXBuildFile; fileRef = BC5B866E1CC07145006CDE75 /* PictureOutput.swift */; };
		BC6E7CB61C39A9D8006DF678 /* GPUImage.framework in Frameworks */ = {isa = PBXBuildFile; fileRef = BC6E7CAB1C39A9D8006DF678 /* GPUImage.framework */; };
		BC6E7CC71C39AD9E006DF678 /* ShaderProgram.swift in Sources */ = {isa = PBXBuildFile; fileRef = BC6E7CC61C39AD9E006DF678 /* ShaderProgram.swift */; };
		BC6E7CC81C39AD9E006DF678 /* ShaderProgram.swift in Sources */ = {isa = PBXBuildFile; fileRef = BC6E7CC61C39AD9E006DF678 /* ShaderProgram.swift */; };
		BC6E7CCA1C39ADCC006DF678 /* OpenGL.framework in Frameworks */ = {isa = PBXBuildFile; fileRef = BC6E7CC91C39ADCC006DF678 /* OpenGL.framework */; };
		BC6E7CCC1C39B34B006DF678 /* OpenGL.framework in Frameworks */ = {isa = PBXBuildFile; fileRef = BC6E7CC91C39ADCC006DF678 /* OpenGL.framework */; };
		BC6E7CD41C3A29FF006DF678 /* OpenGLContext.swift in Sources */ = {isa = PBXBuildFile; fileRef = BC6E7CD31C3A29FF006DF678 /* OpenGLContext.swift */; };
		BC6E7CD61C3A2D49006DF678 /* RenderView.swift in Sources */ = {isa = PBXBuildFile; fileRef = BC6E7CD51C3A2D49006DF678 /* RenderView.swift */; };
		BC77295A1CB30B4E004C9E0B /* Convolution3x3.swift in Sources */ = {isa = PBXBuildFile; fileRef = BC7729591CB30B4E004C9E0B /* Convolution3x3.swift */; };
		BC77295C1CB30CD2004C9E0B /* TextureSamplingOperation.swift in Sources */ = {isa = PBXBuildFile; fileRef = BC77295B1CB30CD2004C9E0B /* TextureSamplingOperation.swift */; };
		BC7729601CB31ED0004C9E0B /* EmbossFilter.swift in Sources */ = {isa = PBXBuildFile; fileRef = BC77295F1CB31ED0004C9E0B /* EmbossFilter.swift */; };
		BC7729621CB32163004C9E0B /* Laplacian.swift in Sources */ = {isa = PBXBuildFile; fileRef = BC7729611CB32163004C9E0B /* Laplacian.swift */; };
		BC7729661CB326DD004C9E0B /* ToonFilter.swift in Sources */ = {isa = PBXBuildFile; fileRef = BC7729651CB326DD004C9E0B /* ToonFilter.swift */; };
		BC7FD0861CA62E1100037949 /* BrightnessAdjustment.swift in Sources */ = {isa = PBXBuildFile; fileRef = BC7FD0851CA62E1100037949 /* BrightnessAdjustment.swift */; };
		BC7FD09A1CA62ED100037949 /* ExposureAdjustment.swift in Sources */ = {isa = PBXBuildFile; fileRef = BC7FD0991CA62ED100037949 /* ExposureAdjustment.swift */; };
		BC7FD09C1CA62F6300037949 /* ContrastAdjustment.swift in Sources */ = {isa = PBXBuildFile; fileRef = BC7FD09B1CA62F6300037949 /* ContrastAdjustment.swift */; };
		BC7FD09E1CA6301B00037949 /* GammaAdjustment.swift in Sources */ = {isa = PBXBuildFile; fileRef = BC7FD09D1CA6301B00037949 /* GammaAdjustment.swift */; };
		BC7FD0A01CA630C200037949 /* RGBAdjustmentFilter.swift in Sources */ = {isa = PBXBuildFile; fileRef = BC7FD09F1CA630C200037949 /* RGBAdjustmentFilter.swift */; };
		BC7FD0A21CA6316600037949 /* Haze.swift in Sources */ = {isa = PBXBuildFile; fileRef = BC7FD0A11CA6316600037949 /* Haze.swift */; };
		BC7FD0A41CA6325500037949 /* ColorInversion.swift in Sources */ = {isa = PBXBuildFile; fileRef = BC7FD0A31CA6325500037949 /* ColorInversion.swift */; };
		BC7FD0A61CA632B300037949 /* HueAdjustment.swift in Sources */ = {isa = PBXBuildFile; fileRef = BC7FD0A51CA632B300037949 /* HueAdjustment.swift */; };
		BC7FD0A81CA6337600037949 /* LuminanceThreshold.swift in Sources */ = {isa = PBXBuildFile; fileRef = BC7FD0A71CA6337600037949 /* LuminanceThreshold.swift */; };
		BC7FD0B91CA7793500037949 /* CGAColorspaceFilter.swift in Sources */ = {isa = PBXBuildFile; fileRef = BC7FD0B81CA7793500037949 /* CGAColorspaceFilter.swift */; };
		BC7FD0BB1CA7799B00037949 /* Halftone.swift in Sources */ = {isa = PBXBuildFile; fileRef = BC7FD0BA1CA7799B00037949 /* Halftone.swift */; };
		BC7FD0BD1CA77A9300037949 /* KuwaharaFilter.swift in Sources */ = {isa = PBXBuildFile; fileRef = BC7FD0BC1CA77A9300037949 /* KuwaharaFilter.swift */; };
		BC7FD0BF1CA77B1A00037949 /* KuwaharaRadius3Filter.swift in Sources */ = {isa = PBXBuildFile; fileRef = BC7FD0BE1CA77B1A00037949 /* KuwaharaRadius3Filter.swift */; };
		BC7FD0C11CA87C2800037949 /* SwirlDistortion.swift in Sources */ = {isa = PBXBuildFile; fileRef = BC7FD0C01CA87C2800037949 /* SwirlDistortion.swift */; };
		BC7FD0C31CB05F9F00037949 /* Posterize.swift in Sources */ = {isa = PBXBuildFile; fileRef = BC7FD0C21CB05F9F00037949 /* Posterize.swift */; };
		BC7FD0F31CB0612700037949 /* AddBlend.swift in Sources */ = {isa = PBXBuildFile; fileRef = BC7FD0F21CB0612700037949 /* AddBlend.swift */; };
		BC7FD0F51CB0616600037949 /* AlphaBlend.swift in Sources */ = {isa = PBXBuildFile; fileRef = BC7FD0F41CB0616600037949 /* AlphaBlend.swift */; };
		BC7FD0F71CB0620E00037949 /* ChromaKeyBlend.swift in Sources */ = {isa = PBXBuildFile; fileRef = BC7FD0F61CB0620E00037949 /* ChromaKeyBlend.swift */; };
		BC7FD0F91CB063B700037949 /* Color.swift in Sources */ = {isa = PBXBuildFile; fileRef = BC7FD0F81CB063B700037949 /* Color.swift */; };
		BC7FD0FB1CB0663C00037949 /* ShaderUniformSettings.swift in Sources */ = {isa = PBXBuildFile; fileRef = BC7FD0FA1CB0663C00037949 /* ShaderUniformSettings.swift */; };
		BC7FD0FD1CB06E0000037949 /* Position.swift in Sources */ = {isa = PBXBuildFile; fileRef = BC7FD0FC1CB06E0000037949 /* Position.swift */; };
		BC7FD0FE1CB071D100037949 /* ShaderUniformSettings.swift in Sources */ = {isa = PBXBuildFile; fileRef = BC7FD0FA1CB0663C00037949 /* ShaderUniformSettings.swift */; };
		BC7FD0FF1CB071DC00037949 /* Color.swift in Sources */ = {isa = PBXBuildFile; fileRef = BC7FD0F81CB063B700037949 /* Color.swift */; };
		BC7FD1001CB071DF00037949 /* Position.swift in Sources */ = {isa = PBXBuildFile; fileRef = BC7FD0FC1CB06E0000037949 /* Position.swift */; };
		BC7FD1021CB076FF00037949 /* ColorBlend.swift in Sources */ = {isa = PBXBuildFile; fileRef = BC7FD1011CB076FF00037949 /* ColorBlend.swift */; };
		BC7FD1041CB0773500037949 /* ColorBurnBlend.swift in Sources */ = {isa = PBXBuildFile; fileRef = BC7FD1031CB0773500037949 /* ColorBurnBlend.swift */; };
		BC7FD1061CB0775D00037949 /* ColorDodgeBlend.swift in Sources */ = {isa = PBXBuildFile; fileRef = BC7FD1051CB0775D00037949 /* ColorDodgeBlend.swift */; };
		BC7FD1081CB0778700037949 /* DarkenBlend.swift in Sources */ = {isa = PBXBuildFile; fileRef = BC7FD1071CB0778700037949 /* DarkenBlend.swift */; };
		BC7FD10A1CB077AD00037949 /* DifferenceBlend.swift in Sources */ = {isa = PBXBuildFile; fileRef = BC7FD1091CB077AD00037949 /* DifferenceBlend.swift */; };
		BC7FD10C1CB077DF00037949 /* DivideBlend.swift in Sources */ = {isa = PBXBuildFile; fileRef = BC7FD10B1CB077DF00037949 /* DivideBlend.swift */; };
		BC7FD10E1CB0783500037949 /* ExclusionBlend.swift in Sources */ = {isa = PBXBuildFile; fileRef = BC7FD10D1CB0783500037949 /* ExclusionBlend.swift */; };
		BC7FD1101CB0785B00037949 /* HardLightBlend.swift in Sources */ = {isa = PBXBuildFile; fileRef = BC7FD10F1CB0785B00037949 /* HardLightBlend.swift */; };
		BC7FD1121CB0789600037949 /* HueBlend.swift in Sources */ = {isa = PBXBuildFile; fileRef = BC7FD1111CB0789600037949 /* HueBlend.swift */; };
		BC7FD1141CB078C200037949 /* LightenBlend.swift in Sources */ = {isa = PBXBuildFile; fileRef = BC7FD1131CB078C200037949 /* LightenBlend.swift */; };
		BC7FD1161CB078ED00037949 /* LinearBurnBlend.swift in Sources */ = {isa = PBXBuildFile; fileRef = BC7FD1151CB078ED00037949 /* LinearBurnBlend.swift */; };
		BC7FD1181CB0791200037949 /* LuminosityBlend.swift in Sources */ = {isa = PBXBuildFile; fileRef = BC7FD1171CB0791200037949 /* LuminosityBlend.swift */; };
		BC7FD11A1CB0793900037949 /* MultiplyBlend.swift in Sources */ = {isa = PBXBuildFile; fileRef = BC7FD1191CB0793900037949 /* MultiplyBlend.swift */; };
		BC7FD11C1CB0795A00037949 /* NormalBlend.swift in Sources */ = {isa = PBXBuildFile; fileRef = BC7FD11B1CB0795A00037949 /* NormalBlend.swift */; };
		BC7FD11E1CB0799300037949 /* OverlayBlend.swift in Sources */ = {isa = PBXBuildFile; fileRef = BC7FD11D1CB0799300037949 /* OverlayBlend.swift */; };
		BC7FD1201CB079B200037949 /* SaturationBlend.swift in Sources */ = {isa = PBXBuildFile; fileRef = BC7FD11F1CB079B200037949 /* SaturationBlend.swift */; };
		BC7FD1221CB079DD00037949 /* ScreenBlend.swift in Sources */ = {isa = PBXBuildFile; fileRef = BC7FD1211CB079DD00037949 /* ScreenBlend.swift */; };
		BC7FD1241CB07A0100037949 /* SoftLightBlend.swift in Sources */ = {isa = PBXBuildFile; fileRef = BC7FD1231CB07A0100037949 /* SoftLightBlend.swift */; };
		BC7FD1261CB07A2200037949 /* SourceOverBlend.swift in Sources */ = {isa = PBXBuildFile; fileRef = BC7FD1251CB07A2200037949 /* SourceOverBlend.swift */; };
		BC7FD1281CB07A4100037949 /* SubtractBlend.swift in Sources */ = {isa = PBXBuildFile; fileRef = BC7FD1271CB07A4100037949 /* SubtractBlend.swift */; };
		BC7FD12A1CB07C9400037949 /* FalseColor.swift in Sources */ = {isa = PBXBuildFile; fileRef = BC7FD1291CB07C9400037949 /* FalseColor.swift */; };
		BC7FD1301CB0A40E00037949 /* StretchDistortion.swift in Sources */ = {isa = PBXBuildFile; fileRef = BC7FD12F1CB0A40E00037949 /* StretchDistortion.swift */; };
		BC7FD1321CB0A57F00037949 /* HighlightsAndShadows.swift in Sources */ = {isa = PBXBuildFile; fileRef = BC7FD1311CB0A57F00037949 /* HighlightsAndShadows.swift */; };
		BC7FD1361CB0A67400037949 /* LuminanceRangeReduction.swift in Sources */ = {isa = PBXBuildFile; fileRef = BC7FD1351CB0A67400037949 /* LuminanceRangeReduction.swift */; };
		BC7FD13A1CB0B0D700037949 /* LevelsAdjustment.swift in Sources */ = {isa = PBXBuildFile; fileRef = BC7FD1391CB0B0D700037949 /* LevelsAdjustment.swift */; };
		BC7FD13E1CB0B36600037949 /* OpacityAdjustment.swift in Sources */ = {isa = PBXBuildFile; fileRef = BC7FD13D1CB0B36600037949 /* OpacityAdjustment.swift */; };
		BC7FD1421CB0B47300037949 /* MonochromeFilter.swift in Sources */ = {isa = PBXBuildFile; fileRef = BC7FD1411CB0B47300037949 /* MonochromeFilter.swift */; };
		BC7FD1461CB0B6F500037949 /* Vignette.swift in Sources */ = {isa = PBXBuildFile; fileRef = BC7FD1451CB0B6F500037949 /* Vignette.swift */; };
		BC7FD14C1CB0BBC700037949 /* ChromaKeying.swift in Sources */ = {isa = PBXBuildFile; fileRef = BC7FD14B1CB0BBC700037949 /* ChromaKeying.swift */; };
		BC7FD14E1CB0BD3900037949 /* ZoomBlur.swift in Sources */ = {isa = PBXBuildFile; fileRef = BC7FD14D1CB0BD3900037949 /* ZoomBlur.swift */; };
		BC7FD1521CB0C12D00037949 /* LookupFilter.swift in Sources */ = {isa = PBXBuildFile; fileRef = BC7FD1511CB0C12D00037949 /* LookupFilter.swift */; };
		BC7FD1561CB0C42000037949 /* AmatorkaFilter.swift in Sources */ = {isa = PBXBuildFile; fileRef = BC7FD1551CB0C42000037949 /* AmatorkaFilter.swift */; };
		BC7FD1581CB0C49F00037949 /* MissEtikateFilter.swift in Sources */ = {isa = PBXBuildFile; fileRef = BC7FD1571CB0C49F00037949 /* MissEtikateFilter.swift */; };
		BC7FD15A1CB0C77900037949 /* Matrix.swift in Sources */ = {isa = PBXBuildFile; fileRef = BC7FD1591CB0C77900037949 /* Matrix.swift */; };
		BC7FD15B1CB0CB6A00037949 /* Matrix.swift in Sources */ = {isa = PBXBuildFile; fileRef = BC7FD1591CB0C77900037949 /* Matrix.swift */; };
		BC7FD15D1CB0CCD000037949 /* ColorMatrixFilter.swift in Sources */ = {isa = PBXBuildFile; fileRef = BC7FD15C1CB0CCD000037949 /* ColorMatrixFilter.swift */; };
		BC7FD1611CB0CDDF00037949 /* SepiaToneFilter.swift in Sources */ = {isa = PBXBuildFile; fileRef = BC7FD1601CB0CDDF00037949 /* SepiaToneFilter.swift */; };
		BC7FD1631CB17C8D00037949 /* ImageOrientation.swift in Sources */ = {isa = PBXBuildFile; fileRef = BC7FD1621CB17C8D00037949 /* ImageOrientation.swift */; };
		BC7FD1641CB17CF000037949 /* ImageOrientation.swift in Sources */ = {isa = PBXBuildFile; fileRef = BC7FD1621CB17C8D00037949 /* ImageOrientation.swift */; };
		BC7FD1731CB1C0E600037949 /* PolkaDot.swift in Sources */ = {isa = PBXBuildFile; fileRef = BC7FD1721CB1C0E600037949 /* PolkaDot.swift */; };
		BC7FD1751CB1C22200037949 /* Pixellate.swift in Sources */ = {isa = PBXBuildFile; fileRef = BC7FD1741CB1C22200037949 /* Pixellate.swift */; };
		BC7FD1791CB1C97700037949 /* PolarPixellate.swift in Sources */ = {isa = PBXBuildFile; fileRef = BC7FD1781CB1C97700037949 /* PolarPixellate.swift */; };
		BC7FD17D1CB1CBA700037949 /* Crosshatch.swift in Sources */ = {isa = PBXBuildFile; fileRef = BC7FD17C1CB1CBA700037949 /* Crosshatch.swift */; };
		BC7FD1811CB1CCCF00037949 /* BulgeDistortion.swift in Sources */ = {isa = PBXBuildFile; fileRef = BC7FD1801CB1CCCF00037949 /* BulgeDistortion.swift */; };
		BC7FD1851CB1CE0D00037949 /* PinchDistortion.swift in Sources */ = {isa = PBXBuildFile; fileRef = BC7FD1841CB1CE0D00037949 /* PinchDistortion.swift */; };
		BC7FD1891CB1CEFF00037949 /* SphereRefraction.swift in Sources */ = {isa = PBXBuildFile; fileRef = BC7FD1881CB1CEFF00037949 /* SphereRefraction.swift */; };
		BC7FD18D1CB1D03600037949 /* GlassSphereRefraction.swift in Sources */ = {isa = PBXBuildFile; fileRef = BC7FD18C1CB1D03600037949 /* GlassSphereRefraction.swift */; };
		BC7FD1911CB1D2A300037949 /* ImageGenerator.swift in Sources */ = {isa = PBXBuildFile; fileRef = BC7FD1901CB1D2A300037949 /* ImageGenerator.swift */; };
		BC7FD1931CB1D38500037949 /* Size.swift in Sources */ = {isa = PBXBuildFile; fileRef = BC7FD1921CB1D38500037949 /* Size.swift */; };
		BC7FD1941CB1D3E000037949 /* Size.swift in Sources */ = {isa = PBXBuildFile; fileRef = BC7FD1921CB1D38500037949 /* Size.swift */; };
		BC7FD1961CB1F47D00037949 /* SolidColorGenerator.swift in Sources */ = {isa = PBXBuildFile; fileRef = BC7FD1951CB1F47D00037949 /* SolidColorGenerator.swift */; };
		BC7FD1991CB1FB3B00037949 /* CrosshairGenerator.swift in Sources */ = {isa = PBXBuildFile; fileRef = BC7FD1981CB1FB3B00037949 /* CrosshairGenerator.swift */; };
		BC7FD19F1CB20B1300037949 /* LineGenerator.swift in Sources */ = {isa = PBXBuildFile; fileRef = BC7FD19E1CB20B1300037949 /* LineGenerator.swift */; };
		BC7FD1A51CB2160B00037949 /* CircleGenerator.swift in Sources */ = {isa = PBXBuildFile; fileRef = BC7FD1A41CB2160B00037949 /* CircleGenerator.swift */; };
		BC7FD1AB1CB222E300037949 /* FillMode.swift in Sources */ = {isa = PBXBuildFile; fileRef = BC7FD1AA1CB222E300037949 /* FillMode.swift */; };
		BC8B7A8D1CB5A6C500ACF7AA /* TwoStageOperation.swift in Sources */ = {isa = PBXBuildFile; fileRef = BC8B7A8C1CB5A6C500ACF7AA /* TwoStageOperation.swift */; };
		BC8B7A8F1CB5A84C00ACF7AA /* BoxBlur.swift in Sources */ = {isa = PBXBuildFile; fileRef = BC8B7A8E1CB5A84C00ACF7AA /* BoxBlur.swift */; };
		BC9673411C8B897100FB64C2 /* FramebufferCache.swift in Sources */ = {isa = PBXBuildFile; fileRef = BC9673401C8B897100FB64C2 /* FramebufferCache.swift */; };
		BC9673431C8B8A8100FB64C2 /* OpenGLRendering.swift in Sources */ = {isa = PBXBuildFile; fileRef = BC9673421C8B8A8100FB64C2 /* OpenGLRendering.swift */; };
		BC9E34F21E524A2300B8604F /* GPUImage.framework in Frameworks */ = {isa = PBXBuildFile; fileRef = BC9E34E91E524A2200B8604F /* GPUImage.framework */; };
		BC9E35021E524BE200B8604F /* OpenGLES.framework in Frameworks */ = {isa = PBXBuildFile; fileRef = BC9E35011E524BE200B8604F /* OpenGLES.framework */; };
		BC9E35071E524C5B00B8604F /* OpenGLContext.swift in Sources */ = {isa = PBXBuildFile; fileRef = BC9E35051E524C5700B8604F /* OpenGLContext.swift */; };
		BC9E35081E524C5B00B8604F /* OpenGLContext.swift in Sources */ = {isa = PBXBuildFile; fileRef = BC9E35051E524C5700B8604F /* OpenGLContext.swift */; };
		BC9E35191E524CF100B8604F /* MovieInput.swift in Sources */ = {isa = PBXBuildFile; fileRef = BC9E350C1E524CB900B8604F /* MovieInput.swift */; };
		BC9E351B1E524CF500B8604F /* PictureInput.swift in Sources */ = {isa = PBXBuildFile; fileRef = BC9E350D1E524CB900B8604F /* PictureInput.swift */; };
		BC9E351D1E524CF900B8604F /* Camera.swift in Sources */ = {isa = PBXBuildFile; fileRef = BC9E350B1E524CB900B8604F /* Camera.swift */; };
		BC9E35271E524D5300B8604F /* RenderView.swift in Sources */ = {isa = PBXBuildFile; fileRef = BC9E35231E524D4D00B8604F /* RenderView.swift */; };
		BC9E35281E524D5700B8604F /* PictureOutput.swift in Sources */ = {isa = PBXBuildFile; fileRef = BC9E35221E524D4D00B8604F /* PictureOutput.swift */; };
		BC9E35291E524D5B00B8604F /* MovieOutput.swift in Sources */ = {isa = PBXBuildFile; fileRef = BC9E35211E524D4D00B8604F /* MovieOutput.swift */; };
		BC9E352A1E524D6900B8604F /* Pipeline.swift in Sources */ = {isa = PBXBuildFile; fileRef = BCD1B14B1C66B225001F2BDC /* Pipeline.swift */; };
		BC9E352B1E524D6900B8604F /* Pipeline.swift in Sources */ = {isa = PBXBuildFile; fileRef = BCD1B14B1C66B225001F2BDC /* Pipeline.swift */; };
		BC9E352C1E524D6C00B8604F /* ShaderProgram.swift in Sources */ = {isa = PBXBuildFile; fileRef = BC6E7CC61C39AD9E006DF678 /* ShaderProgram.swift */; };
		BC9E352D1E524D6C00B8604F /* ShaderProgram.swift in Sources */ = {isa = PBXBuildFile; fileRef = BC6E7CC61C39AD9E006DF678 /* ShaderProgram.swift */; };
		BC9E352E1E524D6F00B8604F /* ShaderUniformSettings.swift in Sources */ = {isa = PBXBuildFile; fileRef = BC7FD0FA1CB0663C00037949 /* ShaderUniformSettings.swift */; };
		BC9E352F1E524D6F00B8604F /* ShaderUniformSettings.swift in Sources */ = {isa = PBXBuildFile; fileRef = BC7FD0FA1CB0663C00037949 /* ShaderUniformSettings.swift */; };
		BC9E35301E524D7300B8604F /* OpenGLContext_Shared.swift in Sources */ = {isa = PBXBuildFile; fileRef = BC1E12FD1C9F5283008F844F /* OpenGLContext_Shared.swift */; };
		BC9E35311E524D7300B8604F /* OpenGLContext_Shared.swift in Sources */ = {isa = PBXBuildFile; fileRef = BC1E12FD1C9F5283008F844F /* OpenGLContext_Shared.swift */; };
		BC9E35321E524D7600B8604F /* SerialDispatch.swift in Sources */ = {isa = PBXBuildFile; fileRef = BCD1B1491C66AE00001F2BDC /* SerialDispatch.swift */; };
		BC9E35331E524D7700B8604F /* SerialDispatch.swift in Sources */ = {isa = PBXBuildFile; fileRef = BCD1B1491C66AE00001F2BDC /* SerialDispatch.swift */; };
		BC9E35341E524D7900B8604F /* Framebuffer.swift in Sources */ = {isa = PBXBuildFile; fileRef = BCB279EB1C8D11630013E213 /* Framebuffer.swift */; };
		BC9E35351E524D7900B8604F /* Framebuffer.swift in Sources */ = {isa = PBXBuildFile; fileRef = BCB279EB1C8D11630013E213 /* Framebuffer.swift */; };
		BC9E35361E524D7C00B8604F /* FramebufferCache.swift in Sources */ = {isa = PBXBuildFile; fileRef = BC9673401C8B897100FB64C2 /* FramebufferCache.swift */; };
		BC9E35371E524D7C00B8604F /* FramebufferCache.swift in Sources */ = {isa = PBXBuildFile; fileRef = BC9673401C8B897100FB64C2 /* FramebufferCache.swift */; };
		BC9E35381E524D7E00B8604F /* OpenGLRendering.swift in Sources */ = {isa = PBXBuildFile; fileRef = BC9673421C8B8A8100FB64C2 /* OpenGLRendering.swift */; };
		BC9E35391E524D7E00B8604F /* OpenGLRendering.swift in Sources */ = {isa = PBXBuildFile; fileRef = BC9673421C8B8A8100FB64C2 /* OpenGLRendering.swift */; };
		BC9E353A1E524D8100B8604F /* ImageOrientation.swift in Sources */ = {isa = PBXBuildFile; fileRef = BC7FD1621CB17C8D00037949 /* ImageOrientation.swift */; };
		BC9E353B1E524D8200B8604F /* ImageOrientation.swift in Sources */ = {isa = PBXBuildFile; fileRef = BC7FD1621CB17C8D00037949 /* ImageOrientation.swift */; };
		BC9E353C1E524D8400B8604F /* Color.swift in Sources */ = {isa = PBXBuildFile; fileRef = BC7FD0F81CB063B700037949 /* Color.swift */; };
		BC9E353D1E524D8400B8604F /* Color.swift in Sources */ = {isa = PBXBuildFile; fileRef = BC7FD0F81CB063B700037949 /* Color.swift */; };
		BC9E353E1E524D8700B8604F /* Position.swift in Sources */ = {isa = PBXBuildFile; fileRef = BC7FD0FC1CB06E0000037949 /* Position.swift */; };
		BC9E353F1E524D8700B8604F /* Position.swift in Sources */ = {isa = PBXBuildFile; fileRef = BC7FD0FC1CB06E0000037949 /* Position.swift */; };
		BC9E35401E524D8900B8604F /* Size.swift in Sources */ = {isa = PBXBuildFile; fileRef = BC7FD1921CB1D38500037949 /* Size.swift */; };
		BC9E35411E524D8A00B8604F /* Size.swift in Sources */ = {isa = PBXBuildFile; fileRef = BC7FD1921CB1D38500037949 /* Size.swift */; };
		BC9E35421E524D8C00B8604F /* Matrix.swift in Sources */ = {isa = PBXBuildFile; fileRef = BC7FD1591CB0C77900037949 /* Matrix.swift */; };
		BC9E35431E524D8D00B8604F /* Matrix.swift in Sources */ = {isa = PBXBuildFile; fileRef = BC7FD1591CB0C77900037949 /* Matrix.swift */; };
		BC9E35441E524D9000B8604F /* FillMode.swift in Sources */ = {isa = PBXBuildFile; fileRef = BC7FD1AA1CB222E300037949 /* FillMode.swift */; };
		BC9E35451E524D9500B8604F /* CameraConversion.swift in Sources */ = {isa = PBXBuildFile; fileRef = BCFF47071CBB443B00A0C521 /* CameraConversion.swift */; };
		BC9E35461E524D9800B8604F /* ImageGenerator.swift in Sources */ = {isa = PBXBuildFile; fileRef = BC7FD1901CB1D2A300037949 /* ImageGenerator.swift */; };
		BC9E35471E524D9A00B8604F /* SolidColorGenerator.swift in Sources */ = {isa = PBXBuildFile; fileRef = BC7FD1951CB1F47D00037949 /* SolidColorGenerator.swift */; };
		BC9E35481E524DA700B8604F /* CrosshairGenerator.swift in Sources */ = {isa = PBXBuildFile; fileRef = BC7FD1981CB1FB3B00037949 /* CrosshairGenerator.swift */; };
		BC9E354F1E52508A00B8604F /* RawDataInput.swift in Sources */ = {isa = PBXBuildFile; fileRef = BC4EE16B1CB34D7B00AD8A65 /* RawDataInput.swift */; };
		BC9E35501E52508D00B8604F /* TextureInput.swift in Sources */ = {isa = PBXBuildFile; fileRef = BCFB07911CBF37A1009B2333 /* TextureInput.swift */; };
		BC9E35511E52518F00B8604F /* Timestamp.swift in Sources */ = {isa = PBXBuildFile; fileRef = BCB825BA1CC9C96B00339790 /* Timestamp.swift */; };
		BC9E35521E52518F00B8604F /* Timestamp.swift in Sources */ = {isa = PBXBuildFile; fileRef = BCB825BA1CC9C96B00339790 /* Timestamp.swift */; };
		BC9E35551E52522200B8604F /* ConvertedShaders_GLES.swift in Sources */ = {isa = PBXBuildFile; fileRef = BC9E35531E52521F00B8604F /* ConvertedShaders_GLES.swift */; };
		BC9E35561E52522700B8604F /* ConvertedShaders_GLES.swift in Sources */ = {isa = PBXBuildFile; fileRef = BC9E35531E52521F00B8604F /* ConvertedShaders_GLES.swift */; };
		BC9E35571E5252B700B8604F /* LineGenerator.swift in Sources */ = {isa = PBXBuildFile; fileRef = BC7FD19E1CB20B1300037949 /* LineGenerator.swift */; };
		BC9E35581E5252BA00B8604F /* CircleGenerator.swift in Sources */ = {isa = PBXBuildFile; fileRef = BC7FD1A41CB2160B00037949 /* CircleGenerator.swift */; };
		BC9E35591E5252C200B8604F /* RawDataOutput.swift in Sources */ = {isa = PBXBuildFile; fileRef = BC4EE16E1CB3554200AD8A65 /* RawDataOutput.swift */; };
		BC9E355A1E5252C400B8604F /* TextureOutput.swift in Sources */ = {isa = PBXBuildFile; fileRef = BCFB07941CBF399B009B2333 /* TextureOutput.swift */; };
		BC9E355B1E5252CC00B8604F /* BasicOperation.swift in Sources */ = {isa = PBXBuildFile; fileRef = BCB279E71C8D0BA30013E213 /* BasicOperation.swift */; };
		BC9E355E1E52554D00B8604F /* Pipeline_Tests.swift in Sources */ = {isa = PBXBuildFile; fileRef = BC09239F1C9265A600A2ADFA /* Pipeline_Tests.swift */; };
		BC9E355F1E52554F00B8604F /* ShaderProgram_Tests.swift in Sources */ = {isa = PBXBuildFile; fileRef = BC09239D1C92658200A2ADFA /* ShaderProgram_Tests.swift */; };
		BC9E35601E52569D00B8604F /* TextureSamplingOperation.swift in Sources */ = {isa = PBXBuildFile; fileRef = BC77295B1CB30CD2004C9E0B /* TextureSamplingOperation.swift */; };
		BC9E35611E5256A200B8604F /* TwoStageOperation.swift in Sources */ = {isa = PBXBuildFile; fileRef = BC8B7A8C1CB5A6C500ACF7AA /* TwoStageOperation.swift */; };
		BC9E35621E5256A500B8604F /* OperationGroup.swift in Sources */ = {isa = PBXBuildFile; fileRef = BCFF46A51CB7428C00A0C521 /* OperationGroup.swift */; };
		BC9E35631E5256AA00B8604F /* Luminance.swift in Sources */ = {isa = PBXBuildFile; fileRef = BC4C85F11C9F05EB00FD95D8 /* Luminance.swift */; };
		BC9E35641E5256B200B8604F /* BrightnessAdjustment.swift in Sources */ = {isa = PBXBuildFile; fileRef = BC7FD0851CA62E1100037949 /* BrightnessAdjustment.swift */; };
		BC9E35651E5256B500B8604F /* ExposureAdjustment.swift in Sources */ = {isa = PBXBuildFile; fileRef = BC7FD0991CA62ED100037949 /* ExposureAdjustment.swift */; };
		BC9E35661E5256B800B8604F /* ContrastAdjustment.swift in Sources */ = {isa = PBXBuildFile; fileRef = BC7FD09B1CA62F6300037949 /* ContrastAdjustment.swift */; };
		BC9E35671E5256BB00B8604F /* SaturationAdjustment.swift in Sources */ = {isa = PBXBuildFile; fileRef = BC4C85F91C9F169D00FD95D8 /* SaturationAdjustment.swift */; };
		BC9E35681E5256BD00B8604F /* GammaAdjustment.swift in Sources */ = {isa = PBXBuildFile; fileRef = BC7FD09D1CA6301B00037949 /* GammaAdjustment.swift */; };
		BC9E35691E5256BF00B8604F /* RGBAdjustmentFilter.swift in Sources */ = {isa = PBXBuildFile; fileRef = BC7FD09F1CA630C200037949 /* RGBAdjustmentFilter.swift */; };
		BC9E356A1E5256C200B8604F /* Haze.swift in Sources */ = {isa = PBXBuildFile; fileRef = BC7FD0A11CA6316600037949 /* Haze.swift */; };
		BC9E356B1E5256C500B8604F /* ColorInversion.swift in Sources */ = {isa = PBXBuildFile; fileRef = BC7FD0A31CA6325500037949 /* ColorInversion.swift */; };
		BC9E356C1E5256C700B8604F /* HueAdjustment.swift in Sources */ = {isa = PBXBuildFile; fileRef = BC7FD0A51CA632B300037949 /* HueAdjustment.swift */; };
		BC9E356D1E5256CB00B8604F /* LuminanceThreshold.swift in Sources */ = {isa = PBXBuildFile; fileRef = BC7FD0A71CA6337600037949 /* LuminanceThreshold.swift */; };
		BC9E356E1E5256CE00B8604F /* FalseColor.swift in Sources */ = {isa = PBXBuildFile; fileRef = BC7FD1291CB07C9400037949 /* FalseColor.swift */; };
		BC9E356F1E5256D000B8604F /* HighlightsAndShadows.swift in Sources */ = {isa = PBXBuildFile; fileRef = BC7FD1311CB0A57F00037949 /* HighlightsAndShadows.swift */; };
		BC9E35701E5256D200B8604F /* LuminanceRangeReduction.swift in Sources */ = {isa = PBXBuildFile; fileRef = BC7FD1351CB0A67400037949 /* LuminanceRangeReduction.swift */; };
		BC9E35711E5256D500B8604F /* LevelsAdjustment.swift in Sources */ = {isa = PBXBuildFile; fileRef = BC7FD1391CB0B0D700037949 /* LevelsAdjustment.swift */; };
		BC9E35721E5256D800B8604F /* OpacityAdjustment.swift in Sources */ = {isa = PBXBuildFile; fileRef = BC7FD13D1CB0B36600037949 /* OpacityAdjustment.swift */; };
		BC9E35731E5256DB00B8604F /* MonochromeFilter.swift in Sources */ = {isa = PBXBuildFile; fileRef = BC7FD1411CB0B47300037949 /* MonochromeFilter.swift */; };
		BC9E35741E5256DE00B8604F /* LookupFilter.swift in Sources */ = {isa = PBXBuildFile; fileRef = BC7FD1511CB0C12D00037949 /* LookupFilter.swift */; };
		BC9E35751E5256E100B8604F /* AmatorkaFilter.swift in Sources */ = {isa = PBXBuildFile; fileRef = BC7FD1551CB0C42000037949 /* AmatorkaFilter.swift */; };
		BC9E35761E5256E500B8604F /* MissEtikateFilter.swift in Sources */ = {isa = PBXBuildFile; fileRef = BC7FD1571CB0C49F00037949 /* MissEtikateFilter.swift */; };
		BC9E35771E5256E800B8604F /* SoftElegance.swift in Sources */ = {isa = PBXBuildFile; fileRef = BCFF46B91CB8A7F300A0C521 /* SoftElegance.swift */; };
		BC9E35781E5256EB00B8604F /* ColorMatrixFilter.swift in Sources */ = {isa = PBXBuildFile; fileRef = BC7FD15C1CB0CCD000037949 /* ColorMatrixFilter.swift */; };
		BC9E35791E5256EE00B8604F /* SepiaToneFilter.swift in Sources */ = {isa = PBXBuildFile; fileRef = BC7FD1601CB0CDDF00037949 /* SepiaToneFilter.swift */; };
		BC9E357A1E5256F100B8604F /* WhiteBalance.swift in Sources */ = {isa = PBXBuildFile; fileRef = BCFF46BF1CB9556B00A0C521 /* WhiteBalance.swift */; };
		BC9E357B1E5256F500B8604F /* AverageColorExtractor.swift in Sources */ = {isa = PBXBuildFile; fileRef = BCFF46FD1CBB0C1F00A0C521 /* AverageColorExtractor.swift */; };
		BC9E357C1E5256F800B8604F /* AverageLuminanceExtractor.swift in Sources */ = {isa = PBXBuildFile; fileRef = BCE111A41CBC94FD005293A4 /* AverageLuminanceExtractor.swift */; };
		BC9E357D1E5256FB00B8604F /* AverageLuminanceThreshold.swift in Sources */ = {isa = PBXBuildFile; fileRef = BCE111A81CBC9960005293A4 /* AverageLuminanceThreshold.swift */; };
		BC9E357E1E5256FE00B8604F /* Vibrance.swift in Sources */ = {isa = PBXBuildFile; fileRef = BCA4E23A1CC35044007B51BA /* Vibrance.swift */; };
		BC9E357F1E52570100B8604F /* HighlightAndShadowTint.swift in Sources */ = {isa = PBXBuildFile; fileRef = BCA4E2441CC3EE85007B51BA /* HighlightAndShadowTint.swift */; };
		BC9E35801E52570700B8604F /* ChromaKeying.swift in Sources */ = {isa = PBXBuildFile; fileRef = BC7FD14B1CB0BBC700037949 /* ChromaKeying.swift */; };
		BC9E35811E52570A00B8604F /* Convolution3x3.swift in Sources */ = {isa = PBXBuildFile; fileRef = BC7729591CB30B4E004C9E0B /* Convolution3x3.swift */; };
		BC9E35821E52570D00B8604F /* Laplacian.swift in Sources */ = {isa = PBXBuildFile; fileRef = BC7729611CB32163004C9E0B /* Laplacian.swift */; };
		BC9E35831E52571100B8604F /* LocalBinaryPattern.swift in Sources */ = {isa = PBXBuildFile; fileRef = BC4EE1421CB33A1400AD8A65 /* LocalBinaryPattern.swift */; };
		BC9E35841E52571300B8604F /* ColorLocalBinaryPattern.swift in Sources */ = {isa = PBXBuildFile; fileRef = BCA4E2581CC3F832007B51BA /* ColorLocalBinaryPattern.swift */; };
		BC9E35851E52571600B8604F /* MedianFilter.swift in Sources */ = {isa = PBXBuildFile; fileRef = BC4EE1461CB33B8200AD8A65 /* MedianFilter.swift */; };
		BC9E35861E52571A00B8604F /* SobelEdgeDetection.swift in Sources */ = {isa = PBXBuildFile; fileRef = BC4EE1511CB3445500AD8A65 /* SobelEdgeDetection.swift */; };
		BC9E35871E52571D00B8604F /* PrewittEdgeDetection.swift in Sources */ = {isa = PBXBuildFile; fileRef = BC4EE1551CB3457800AD8A65 /* PrewittEdgeDetection.swift */; };
		BC9E35881E52572000B8604F /* ThresholdSobelEdgeDetection.swift in Sources */ = {isa = PBXBuildFile; fileRef = BC4EE15D1CB3481F00AD8A65 /* ThresholdSobelEdgeDetection.swift */; };
		BC9E35891E52572300B8604F /* Histogram.swift in Sources */ = {isa = PBXBuildFile; fileRef = BCBEC0C51CCD2E6200B70ED7 /* Histogram.swift */; };
		BC9E358A1E52572600B8604F /* HistogramDisplay.swift in Sources */ = {isa = PBXBuildFile; fileRef = BC4EE1651CB34B3700AD8A65 /* HistogramDisplay.swift */; };
		BC9E358B1E52572900B8604F /* HistogramEqualization.swift in Sources */ = {isa = PBXBuildFile; fileRef = BCBEC0DF1CCD492D00B70ED7 /* HistogramEqualization.swift */; };
		BC9E358C1E52572B00B8604F /* GaussianBlur.swift in Sources */ = {isa = PBXBuildFile; fileRef = BC4EE1731CB3711600AD8A65 /* GaussianBlur.swift */; };
		BC9E358D1E52572E00B8604F /* SingleComponentGaussianBlur.swift in Sources */ = {isa = PBXBuildFile; fileRef = BCFF46E11CBADB3E00A0C521 /* SingleComponentGaussianBlur.swift */; };
		BC9E358E1E52573000B8604F /* BoxBlur.swift in Sources */ = {isa = PBXBuildFile; fileRef = BC8B7A8E1CB5A84C00ACF7AA /* BoxBlur.swift */; };
		BC9E358F1E52573300B8604F /* Erosion.swift in Sources */ = {isa = PBXBuildFile; fileRef = BCFF46891CB73E1400A0C521 /* Erosion.swift */; };
		BC9E35901E52573700B8604F /* Dilation.swift in Sources */ = {isa = PBXBuildFile; fileRef = BCFF468B1CB7417700A0C521 /* Dilation.swift */; };
		BC9E35911E52573B00B8604F /* OpeningFilter.swift in Sources */ = {isa = PBXBuildFile; fileRef = BCFF46A71CB7488900A0C521 /* OpeningFilter.swift */; };
		BC9E35921E52573E00B8604F /* ClosingFilter.swift in Sources */ = {isa = PBXBuildFile; fileRef = BCFF46A91CB7507500A0C521 /* ClosingFilter.swift */; };
		BC9E35931E52574100B8604F /* UnsharpMask.swift in Sources */ = {isa = PBXBuildFile; fileRef = BCFF46AB1CB7514400A0C521 /* UnsharpMask.swift */; };
		BC9E35941E52574400B8604F /* AdaptiveThreshold.swift in Sources */ = {isa = PBXBuildFile; fileRef = BCFF46AD1CB7554700A0C521 /* AdaptiveThreshold.swift */; };
		BC9E35951E52574700B8604F /* Crop.swift in Sources */ = {isa = PBXBuildFile; fileRef = BC2C48031CB80E860085E4BC /* Crop.swift */; };
		BC9E35961E52574A00B8604F /* ImageBuffer.swift in Sources */ = {isa = PBXBuildFile; fileRef = BCFF46C51CB968DE00A0C521 /* ImageBuffer.swift */; };
		BC9E35971E52574C00B8604F /* LowPassFilter.swift in Sources */ = {isa = PBXBuildFile; fileRef = BCFF46C71CB96AB100A0C521 /* LowPassFilter.swift */; };
		BC9E35981E52574F00B8604F /* HighPassFilter.swift in Sources */ = {isa = PBXBuildFile; fileRef = BCFF46C91CB96BD700A0C521 /* HighPassFilter.swift */; };
		BC9E35991E52575200B8604F /* BilateralBlur.swift in Sources */ = {isa = PBXBuildFile; fileRef = BCFF46CC1CB9C0A700A0C521 /* BilateralBlur.swift */; };
		BC9E359A1E52575500B8604F /* HarrisCornerDetector.swift in Sources */ = {isa = PBXBuildFile; fileRef = BCFF46D21CB9C24500A0C521 /* HarrisCornerDetector.swift */; };
		BC9E359B1E52575800B8604F /* NobleCornerDetector.swift in Sources */ = {isa = PBXBuildFile; fileRef = BCFF46D81CB9E46100A0C521 /* NobleCornerDetector.swift */; };
		BC9E359C1E52575A00B8604F /* ShiTomasiFeatureDetector.swift in Sources */ = {isa = PBXBuildFile; fileRef = BCFF46DA1CB9E4CB00A0C521 /* ShiTomasiFeatureDetector.swift */; };
		BC9E359D1E52575E00B8604F /* CannyEdgeDetection.swift in Sources */ = {isa = PBXBuildFile; fileRef = BCFF46DE1CBAB66F00A0C521 /* CannyEdgeDetection.swift */; };
		BC9E359E1E52576100B8604F /* LanczosResampling.swift in Sources */ = {isa = PBXBuildFile; fileRef = BCFF46E31CBAF01200A0C521 /* LanczosResampling.swift */; };
		BC9E359F1E52576500B8604F /* TransformOperation.swift in Sources */ = {isa = PBXBuildFile; fileRef = BCFF46FB1CBAF85000A0C521 /* TransformOperation.swift */; };
		BC9E35A01E52576700B8604F /* MotionDetector.swift in Sources */ = {isa = PBXBuildFile; fileRef = BCE111AA1CBC9B1F005293A4 /* MotionDetector.swift */; };
		BC9E35A11E52576A00B8604F /* ColourFASTFeatureDetection.swift in Sources */ = {isa = PBXBuildFile; fileRef = BCA4E2481CC3EF26007B51BA /* ColourFASTFeatureDetection.swift */; };
		BC9E35A21E52577000B8604F /* CGAColorspaceFilter.swift in Sources */ = {isa = PBXBuildFile; fileRef = BC7FD0B81CA7793500037949 /* CGAColorspaceFilter.swift */; };
		BC9E35A31E52577300B8604F /* KuwaharaFilter.swift in Sources */ = {isa = PBXBuildFile; fileRef = BC7FD0BC1CA77A9300037949 /* KuwaharaFilter.swift */; };
		BC9E35A41E52577600B8604F /* KuwaharaRadius3Filter.swift in Sources */ = {isa = PBXBuildFile; fileRef = BC7FD0BE1CA77B1A00037949 /* KuwaharaRadius3Filter.swift */; };
		BC9E35A51E52577900B8604F /* Posterize.swift in Sources */ = {isa = PBXBuildFile; fileRef = BC7FD0C21CB05F9F00037949 /* Posterize.swift */; };
		BC9E35A61E52577B00B8604F /* SwirlDistortion.swift in Sources */ = {isa = PBXBuildFile; fileRef = BC7FD0C01CA87C2800037949 /* SwirlDistortion.swift */; };
		BC9E35A71E52578000B8604F /* StretchDistortion.swift in Sources */ = {isa = PBXBuildFile; fileRef = BC7FD12F1CB0A40E00037949 /* StretchDistortion.swift */; };
		BC9E35A81E52578400B8604F /* Vignette.swift in Sources */ = {isa = PBXBuildFile; fileRef = BC7FD1451CB0B6F500037949 /* Vignette.swift */; };
		BC9E35A91E52578600B8604F /* ZoomBlur.swift in Sources */ = {isa = PBXBuildFile; fileRef = BC7FD14D1CB0BD3900037949 /* ZoomBlur.swift */; };
		BC9E35AA1E52578900B8604F /* Halftone.swift in Sources */ = {isa = PBXBuildFile; fileRef = BC7FD0BA1CA7799B00037949 /* Halftone.swift */; };
		BC9E35AB1E52578C00B8604F /* PolkaDot.swift in Sources */ = {isa = PBXBuildFile; fileRef = BC7FD1721CB1C0E600037949 /* PolkaDot.swift */; };
		BC9E35AC1E52578F00B8604F /* Pixellate.swift in Sources */ = {isa = PBXBuildFile; fileRef = BC7FD1741CB1C22200037949 /* Pixellate.swift */; };
		BC9E35AD1E52579300B8604F /* PolarPixellate.swift in Sources */ = {isa = PBXBuildFile; fileRef = BC7FD1781CB1C97700037949 /* PolarPixellate.swift */; };
		BC9E35AE1E52579600B8604F /* Crosshatch.swift in Sources */ = {isa = PBXBuildFile; fileRef = BC7FD17C1CB1CBA700037949 /* Crosshatch.swift */; };
		BC9E35AF1E52579900B8604F /* BulgeDistortion.swift in Sources */ = {isa = PBXBuildFile; fileRef = BC7FD1801CB1CCCF00037949 /* BulgeDistortion.swift */; };
		BC9E35B01E52579B00B8604F /* PinchDistortion.swift in Sources */ = {isa = PBXBuildFile; fileRef = BC7FD1841CB1CE0D00037949 /* PinchDistortion.swift */; };
		BC9E35B11E52579E00B8604F /* SphereRefraction.swift in Sources */ = {isa = PBXBuildFile; fileRef = BC7FD1881CB1CEFF00037949 /* SphereRefraction.swift */; };
		BC9E35B21E5257A200B8604F /* GlassSphereRefraction.swift in Sources */ = {isa = PBXBuildFile; fileRef = BC7FD18C1CB1D03600037949 /* GlassSphereRefraction.swift */; };
		BC9E35B31E5257A600B8604F /* EmbossFilter.swift in Sources */ = {isa = PBXBuildFile; fileRef = BC77295F1CB31ED0004C9E0B /* EmbossFilter.swift */; };
		BC9E35B41E5257A900B8604F /* ToonFilter.swift in Sources */ = {isa = PBXBuildFile; fileRef = BC7729651CB326DD004C9E0B /* ToonFilter.swift */; };
		BC9E35B51E5257AC00B8604F /* Sharpen.swift in Sources */ = {isa = PBXBuildFile; fileRef = BC4EE14B1CB3407500AD8A65 /* Sharpen.swift */; };
		BC9E35B61E5257AF00B8604F /* SketchFilter.swift in Sources */ = {isa = PBXBuildFile; fileRef = BC4EE1591CB346F300AD8A65 /* SketchFilter.swift */; };
		BC9E35B71E5257B300B8604F /* ThresholdSketch.swift in Sources */ = {isa = PBXBuildFile; fileRef = BC4EE1611CB348CB00AD8A65 /* ThresholdSketch.swift */; };
		BC9E35B81E5257B500B8604F /* SmoothToonFilter.swift in Sources */ = {isa = PBXBuildFile; fileRef = BCFF46B31CB756B800A0C521 /* SmoothToonFilter.swift */; };
		BC9E35B91E5257B900B8604F /* TiltShift.swift in Sources */ = {isa = PBXBuildFile; fileRef = BCFF46BB1CB8AB1B00A0C521 /* TiltShift.swift */; };
		BC9E35BA1E5257BC00B8604F /* MotionBlur.swift in Sources */ = {isa = PBXBuildFile; fileRef = BCFF46C31CB9565F00A0C521 /* MotionBlur.swift */; };
		BC9E35BB1E5257BF00B8604F /* iOSBlur.swift in Sources */ = {isa = PBXBuildFile; fileRef = BCFF46DC1CBAB37B00A0C521 /* iOSBlur.swift */; };
		BC9E35BC1E5257C200B8604F /* Solarize.swift in Sources */ = {isa = PBXBuildFile; fileRef = BCA4E22F1CC31276007B51BA /* Solarize.swift */; };
		BC9E35BD1E5257C800B8604F /* DissolveBlend.swift in Sources */ = {isa = PBXBuildFile; fileRef = BC1E12F91C9F4CAB008F844F /* DissolveBlend.swift */; };
		BC9E35BE1E5257CB00B8604F /* AddBlend.swift in Sources */ = {isa = PBXBuildFile; fileRef = BC7FD0F21CB0612700037949 /* AddBlend.swift */; };
		BC9E35BF1E5257CE00B8604F /* AlphaBlend.swift in Sources */ = {isa = PBXBuildFile; fileRef = BC7FD0F41CB0616600037949 /* AlphaBlend.swift */; };
		BC9E35C01E5257D000B8604F /* ChromaKeyBlend.swift in Sources */ = {isa = PBXBuildFile; fileRef = BC7FD0F61CB0620E00037949 /* ChromaKeyBlend.swift */; };
		BC9E35C11E5257D300B8604F /* ColorBlend.swift in Sources */ = {isa = PBXBuildFile; fileRef = BC7FD1011CB076FF00037949 /* ColorBlend.swift */; };
		BC9E35C21E5257D600B8604F /* ColorBurnBlend.swift in Sources */ = {isa = PBXBuildFile; fileRef = BC7FD1031CB0773500037949 /* ColorBurnBlend.swift */; };
		BC9E35C31E5257D900B8604F /* ColorDodgeBlend.swift in Sources */ = {isa = PBXBuildFile; fileRef = BC7FD1051CB0775D00037949 /* ColorDodgeBlend.swift */; };
		BC9E35C41E5257DC00B8604F /* DarkenBlend.swift in Sources */ = {isa = PBXBuildFile; fileRef = BC7FD1071CB0778700037949 /* DarkenBlend.swift */; };
		BC9E35C51E5257E000B8604F /* DifferenceBlend.swift in Sources */ = {isa = PBXBuildFile; fileRef = BC7FD1091CB077AD00037949 /* DifferenceBlend.swift */; };
		BC9E35C61E5257E400B8604F /* DivideBlend.swift in Sources */ = {isa = PBXBuildFile; fileRef = BC7FD10B1CB077DF00037949 /* DivideBlend.swift */; };
		BC9E35C71E5257E700B8604F /* ExclusionBlend.swift in Sources */ = {isa = PBXBuildFile; fileRef = BC7FD10D1CB0783500037949 /* ExclusionBlend.swift */; };
		BC9E35C81E5257EA00B8604F /* HardLightBlend.swift in Sources */ = {isa = PBXBuildFile; fileRef = BC7FD10F1CB0785B00037949 /* HardLightBlend.swift */; };
		BC9E35C91E5257ED00B8604F /* HueBlend.swift in Sources */ = {isa = PBXBuildFile; fileRef = BC7FD1111CB0789600037949 /* HueBlend.swift */; };
		BC9E35CA1E5257F100B8604F /* LightenBlend.swift in Sources */ = {isa = PBXBuildFile; fileRef = BC7FD1131CB078C200037949 /* LightenBlend.swift */; };
		BC9E35CB1E5257F300B8604F /* LinearBurnBlend.swift in Sources */ = {isa = PBXBuildFile; fileRef = BC7FD1151CB078ED00037949 /* LinearBurnBlend.swift */; };
		BC9E35CC1E5257F600B8604F /* LuminosityBlend.swift in Sources */ = {isa = PBXBuildFile; fileRef = BC7FD1171CB0791200037949 /* LuminosityBlend.swift */; };
		BC9E35CD1E5257F900B8604F /* MultiplyBlend.swift in Sources */ = {isa = PBXBuildFile; fileRef = BC7FD1191CB0793900037949 /* MultiplyBlend.swift */; };
		BC9E35CE1E5257FC00B8604F /* NormalBlend.swift in Sources */ = {isa = PBXBuildFile; fileRef = BC7FD11B1CB0795A00037949 /* NormalBlend.swift */; };
		BC9E35CF1E5257FE00B8604F /* OverlayBlend.swift in Sources */ = {isa = PBXBuildFile; fileRef = BC7FD11D1CB0799300037949 /* OverlayBlend.swift */; };
		BC9E35D01E52580200B8604F /* SaturationBlend.swift in Sources */ = {isa = PBXBuildFile; fileRef = BC7FD11F1CB079B200037949 /* SaturationBlend.swift */; };
		BC9E35D11E52580400B8604F /* ScreenBlend.swift in Sources */ = {isa = PBXBuildFile; fileRef = BC7FD1211CB079DD00037949 /* ScreenBlend.swift */; };
		BC9E35D21E52580700B8604F /* SoftLightBlend.swift in Sources */ = {isa = PBXBuildFile; fileRef = BC7FD1231CB07A0100037949 /* SoftLightBlend.swift */; };
		BC9E35D31E52580A00B8604F /* SourceOverBlend.swift in Sources */ = {isa = PBXBuildFile; fileRef = BC7FD1251CB07A2200037949 /* SourceOverBlend.swift */; };
		BC9E35D41E52580D00B8604F /* SubtractBlend.swift in Sources */ = {isa = PBXBuildFile; fileRef = BC7FD1271CB07A4100037949 /* SubtractBlend.swift */; };
		BCA4E2301CC31276007B51BA /* Solarize.swift in Sources */ = {isa = PBXBuildFile; fileRef = BCA4E22F1CC31276007B51BA /* Solarize.swift */; };
		BCA4E23B1CC35044007B51BA /* Vibrance.swift in Sources */ = {isa = PBXBuildFile; fileRef = BCA4E23A1CC35044007B51BA /* Vibrance.swift */; };
		BCA4E2451CC3EE85007B51BA /* HighlightAndShadowTint.swift in Sources */ = {isa = PBXBuildFile; fileRef = BCA4E2441CC3EE85007B51BA /* HighlightAndShadowTint.swift */; };
		BCA4E2491CC3EF26007B51BA /* ColourFASTFeatureDetection.swift in Sources */ = {isa = PBXBuildFile; fileRef = BCA4E2481CC3EF26007B51BA /* ColourFASTFeatureDetection.swift */; };
		BCA4E2591CC3F832007B51BA /* ColorLocalBinaryPattern.swift in Sources */ = {isa = PBXBuildFile; fileRef = BCA4E2581CC3F832007B51BA /* ColorLocalBinaryPattern.swift */; };
		BCB279E21C8CA4BC0013E213 /* Pipeline.swift in Sources */ = {isa = PBXBuildFile; fileRef = BCD1B14B1C66B225001F2BDC /* Pipeline.swift */; };
		BCB279E81C8D0BA30013E213 /* BasicOperation.swift in Sources */ = {isa = PBXBuildFile; fileRef = BCB279E71C8D0BA30013E213 /* BasicOperation.swift */; };
		BCB279EA1C8D0E800013E213 /* Camera.swift in Sources */ = {isa = PBXBuildFile; fileRef = BCB279E91C8D0E800013E213 /* Camera.swift */; };
		BCB279EC1C8D11630013E213 /* Framebuffer.swift in Sources */ = {isa = PBXBuildFile; fileRef = BCB279EB1C8D11630013E213 /* Framebuffer.swift */; };
		BCB825B61CC9C1F100339790 /* MovieOutput.swift in Sources */ = {isa = PBXBuildFile; fileRef = BCB825B51CC9C1F100339790 /* MovieOutput.swift */; };
		BCB825BB1CC9C96B00339790 /* Timestamp.swift in Sources */ = {isa = PBXBuildFile; fileRef = BCB825BA1CC9C96B00339790 /* Timestamp.swift */; };
		BCBEC0C61CCD2E6200B70ED7 /* Histogram.swift in Sources */ = {isa = PBXBuildFile; fileRef = BCBEC0C51CCD2E6200B70ED7 /* Histogram.swift */; };
		BCBEC0E01CCD492D00B70ED7 /* HistogramEqualization.swift in Sources */ = {isa = PBXBuildFile; fileRef = BCBEC0DF1CCD492D00B70ED7 /* HistogramEqualization.swift */; };
		BCBEC0FA1CCD993900B70ED7 /* MovieInput.swift in Sources */ = {isa = PBXBuildFile; fileRef = BCBEC0F91CCD993900B70ED7 /* MovieInput.swift */; };
		BCCAED291D2ED9C700DE28D1 /* Timestamp.swift in Sources */ = {isa = PBXBuildFile; fileRef = BCB825BA1CC9C96B00339790 /* Timestamp.swift */; };
		BCD1B14A1C66AE00001F2BDC /* SerialDispatch.swift in Sources */ = {isa = PBXBuildFile; fileRef = BCD1B1491C66AE00001F2BDC /* SerialDispatch.swift */; };
		BCD1B14C1C66B225001F2BDC /* Pipeline.swift in Sources */ = {isa = PBXBuildFile; fileRef = BCD1B14B1C66B225001F2BDC /* Pipeline.swift */; };
		BCE111A51CBC94FD005293A4 /* AverageLuminanceExtractor.swift in Sources */ = {isa = PBXBuildFile; fileRef = BCE111A41CBC94FD005293A4 /* AverageLuminanceExtractor.swift */; };
		BCE111A91CBC9960005293A4 /* AverageLuminanceThreshold.swift in Sources */ = {isa = PBXBuildFile; fileRef = BCE111A81CBC9960005293A4 /* AverageLuminanceThreshold.swift */; };
		BCE111AB1CBC9B1F005293A4 /* MotionDetector.swift in Sources */ = {isa = PBXBuildFile; fileRef = BCE111AA1CBC9B1F005293A4 /* MotionDetector.swift */; };
		BCFB07921CBF37A1009B2333 /* TextureInput.swift in Sources */ = {isa = PBXBuildFile; fileRef = BCFB07911CBF37A1009B2333 /* TextureInput.swift */; };
		BCFB07951CBF399B009B2333 /* TextureOutput.swift in Sources */ = {isa = PBXBuildFile; fileRef = BCFB07941CBF399B009B2333 /* TextureOutput.swift */; };
		BCFF468A1CB73E1400A0C521 /* Erosion.swift in Sources */ = {isa = PBXBuildFile; fileRef = BCFF46891CB73E1400A0C521 /* Erosion.swift */; };
		BCFF468C1CB7417700A0C521 /* Dilation.swift in Sources */ = {isa = PBXBuildFile; fileRef = BCFF468B1CB7417700A0C521 /* Dilation.swift */; };
		BCFF46A61CB7428C00A0C521 /* OperationGroup.swift in Sources */ = {isa = PBXBuildFile; fileRef = BCFF46A51CB7428C00A0C521 /* OperationGroup.swift */; };
		BCFF46A81CB7488900A0C521 /* OpeningFilter.swift in Sources */ = {isa = PBXBuildFile; fileRef = BCFF46A71CB7488900A0C521 /* OpeningFilter.swift */; };
		BCFF46AA1CB7507500A0C521 /* ClosingFilter.swift in Sources */ = {isa = PBXBuildFile; fileRef = BCFF46A91CB7507500A0C521 /* ClosingFilter.swift */; };
		BCFF46AC1CB7514400A0C521 /* UnsharpMask.swift in Sources */ = {isa = PBXBuildFile; fileRef = BCFF46AB1CB7514400A0C521 /* UnsharpMask.swift */; };
		BCFF46AE1CB7554700A0C521 /* AdaptiveThreshold.swift in Sources */ = {isa = PBXBuildFile; fileRef = BCFF46AD1CB7554700A0C521 /* AdaptiveThreshold.swift */; };
		BCFF46B41CB756B800A0C521 /* SmoothToonFilter.swift in Sources */ = {isa = PBXBuildFile; fileRef = BCFF46B31CB756B800A0C521 /* SmoothToonFilter.swift */; };
		BCFF46BA1CB8A7F300A0C521 /* SoftElegance.swift in Sources */ = {isa = PBXBuildFile; fileRef = BCFF46B91CB8A7F300A0C521 /* SoftElegance.swift */; };
		BCFF46BC1CB8AB1B00A0C521 /* TiltShift.swift in Sources */ = {isa = PBXBuildFile; fileRef = BCFF46BB1CB8AB1B00A0C521 /* TiltShift.swift */; };
		BCFF46C01CB9556B00A0C521 /* WhiteBalance.swift in Sources */ = {isa = PBXBuildFile; fileRef = BCFF46BF1CB9556B00A0C521 /* WhiteBalance.swift */; };
		BCFF46C41CB9565F00A0C521 /* MotionBlur.swift in Sources */ = {isa = PBXBuildFile; fileRef = BCFF46C31CB9565F00A0C521 /* MotionBlur.swift */; };
		BCFF46C61CB968DE00A0C521 /* ImageBuffer.swift in Sources */ = {isa = PBXBuildFile; fileRef = BCFF46C51CB968DE00A0C521 /* ImageBuffer.swift */; };
		BCFF46C81CB96AB100A0C521 /* LowPassFilter.swift in Sources */ = {isa = PBXBuildFile; fileRef = BCFF46C71CB96AB100A0C521 /* LowPassFilter.swift */; };
		BCFF46CA1CB96BD700A0C521 /* HighPassFilter.swift in Sources */ = {isa = PBXBuildFile; fileRef = BCFF46C91CB96BD700A0C521 /* HighPassFilter.swift */; };
		BCFF46CD1CB9C0A700A0C521 /* BilateralBlur.swift in Sources */ = {isa = PBXBuildFile; fileRef = BCFF46CC1CB9C0A700A0C521 /* BilateralBlur.swift */; };
		BCFF46D31CB9C24500A0C521 /* HarrisCornerDetector.swift in Sources */ = {isa = PBXBuildFile; fileRef = BCFF46D21CB9C24500A0C521 /* HarrisCornerDetector.swift */; };
		BCFF46D91CB9E46100A0C521 /* NobleCornerDetector.swift in Sources */ = {isa = PBXBuildFile; fileRef = BCFF46D81CB9E46100A0C521 /* NobleCornerDetector.swift */; };
		BCFF46DB1CB9E4CB00A0C521 /* ShiTomasiFeatureDetector.swift in Sources */ = {isa = PBXBuildFile; fileRef = BCFF46DA1CB9E4CB00A0C521 /* ShiTomasiFeatureDetector.swift */; };
		BCFF46DD1CBAB37B00A0C521 /* iOSBlur.swift in Sources */ = {isa = PBXBuildFile; fileRef = BCFF46DC1CBAB37B00A0C521 /* iOSBlur.swift */; };
		BCFF46DF1CBAB66F00A0C521 /* CannyEdgeDetection.swift in Sources */ = {isa = PBXBuildFile; fileRef = BCFF46DE1CBAB66F00A0C521 /* CannyEdgeDetection.swift */; };
		BCFF46E21CBADB3E00A0C521 /* SingleComponentGaussianBlur.swift in Sources */ = {isa = PBXBuildFile; fileRef = BCFF46E11CBADB3E00A0C521 /* SingleComponentGaussianBlur.swift */; };
		BCFF46E41CBAF01200A0C521 /* LanczosResampling.swift in Sources */ = {isa = PBXBuildFile; fileRef = BCFF46E31CBAF01200A0C521 /* LanczosResampling.swift */; };
		BCFF46FC1CBAF85000A0C521 /* TransformOperation.swift in Sources */ = {isa = PBXBuildFile; fileRef = BCFF46FB1CBAF85000A0C521 /* TransformOperation.swift */; };
		BCFF46FE1CBB0C1F00A0C521 /* AverageColorExtractor.swift in Sources */ = {isa = PBXBuildFile; fileRef = BCFF46FD1CBB0C1F00A0C521 /* AverageColorExtractor.swift */; };
		BCFF47081CBB443B00A0C521 /* CameraConversion.swift in Sources */ = {isa = PBXBuildFile; fileRef = BCFF47071CBB443B00A0C521 /* CameraConversion.swift */; };
/* End PBXBuildFile section */

/* Begin PBXContainerItemProxy section */
		BC88650E1E526F9D00F16A7E /* PBXContainerItemProxy */ = {
			isa = PBXContainerItemProxy;
			containerPortal = BC6E7CA21C39A9D8006DF678 /* Project object */;
			proxyType = 1;
			remoteGlobalIDString = BC6E7CAA1C39A9D8006DF678;
			remoteInfo = GPUImage_macOS;
		};
		BC9E34F31E524A2300B8604F /* PBXContainerItemProxy */ = {
			isa = PBXContainerItemProxy;
			containerPortal = BC6E7CA21C39A9D8006DF678 /* Project object */;
			proxyType = 1;
			remoteGlobalIDString = BC9E34E81E524A2200B8604F;
			remoteInfo = GPUImage;
		};
/* End PBXContainerItemProxy section */

/* Begin PBXFileReference section */
		1F499A711FDA0F9E0000E37E /* NSObject+Exception.m */ = {isa = PBXFileReference; fileEncoding = 4; lastKnownFileType = sourcecode.c.objc; name = "NSObject+Exception.m"; path = "Source/NSObject+Exception.m"; sourceTree = "<group>"; };
		1F499A721FDA0F9F0000E37E /* NSObject+Exception.h */ = {isa = PBXFileReference; fileEncoding = 4; lastKnownFileType = sourcecode.c.h; name = "NSObject+Exception.h"; path = "Source/NSObject+Exception.h"; sourceTree = "<group>"; };
		1F499A771FDA0FE20000E37E /* GPUImage-Bridging-Header.h */ = {isa = PBXFileReference; lastKnownFileType = sourcecode.c.h; name = "GPUImage-Bridging-Header.h"; path = "Source/GPUImage-Bridging-Header.h"; sourceTree = "<group>"; };
		1F6D1CB22048F81D00317B5F /* AudioToolbox.framework */ = {isa = PBXFileReference; lastKnownFileType = wrapper.framework; name = AudioToolbox.framework; path = Platforms/iPhoneOS.platform/Developer/SDKs/iPhoneOS11.2.sdk/System/Library/Frameworks/AudioToolbox.framework; sourceTree = DEVELOPER_DIR; };
		1F6D1CB42048F8DD00317B5F /* AVFoundation.framework */ = {isa = PBXFileReference; lastKnownFileType = wrapper.framework; name = AVFoundation.framework; path = Platforms/iPhoneOS.platform/Developer/SDKs/iPhoneOS11.2.sdk/System/Library/Frameworks/AVFoundation.framework; sourceTree = DEVELOPER_DIR; };
		1F6D1CB62048FB0300317B5F /* TPCircularBuffer.h */ = {isa = PBXFileReference; fileEncoding = 4; lastKnownFileType = sourcecode.c.h; name = TPCircularBuffer.h; path = Source/TPCircularBuffer.h; sourceTree = "<group>"; };
		1F6D1CB72048FB0300317B5F /* TPCircularBuffer.m */ = {isa = PBXFileReference; fileEncoding = 4; lastKnownFileType = sourcecode.c.objc; name = TPCircularBuffer.m; path = Source/TPCircularBuffer.m; sourceTree = "<group>"; };
		1F6D1CBF2048FFD900317B5F /* SpeakerOutput.swift */ = {isa = PBXFileReference; fileEncoding = 4; lastKnownFileType = sourcecode.swift; name = SpeakerOutput.swift; path = Source/iOS/SpeakerOutput.swift; sourceTree = "<group>"; };
		BC09239D1C92658200A2ADFA /* ShaderProgram_Tests.swift */ = {isa = PBXFileReference; fileEncoding = 4; lastKnownFileType = sourcecode.swift; name = ShaderProgram_Tests.swift; path = Tests/ShaderProgram_Tests.swift; sourceTree = SOURCE_ROOT; };
		BC09239F1C9265A600A2ADFA /* Pipeline_Tests.swift */ = {isa = PBXFileReference; fileEncoding = 4; lastKnownFileType = sourcecode.swift; name = Pipeline_Tests.swift; path = Tests/Pipeline_Tests.swift; sourceTree = SOURCE_ROOT; };
		BC1E12F41C9F2FD7008F844F /* ThreeInput.vsh */ = {isa = PBXFileReference; fileEncoding = 4; lastKnownFileType = sourcecode.glsl; name = ThreeInput.vsh; path = Source/Operations/Shaders/ThreeInput.vsh; sourceTree = "<group>"; };
		BC1E12F51C9F2FD7008F844F /* TwoInput.vsh */ = {isa = PBXFileReference; fileEncoding = 4; lastKnownFileType = sourcecode.glsl; name = TwoInput.vsh; path = Source/Operations/Shaders/TwoInput.vsh; sourceTree = "<group>"; };
		BC1E12F91C9F4CAB008F844F /* DissolveBlend.swift */ = {isa = PBXFileReference; fileEncoding = 4; lastKnownFileType = sourcecode.swift; name = DissolveBlend.swift; path = Source/Operations/DissolveBlend.swift; sourceTree = "<group>"; };
		BC1E12FB1C9F4DAC008F844F /* DissolveBlend_GL.fsh */ = {isa = PBXFileReference; fileEncoding = 4; lastKnownFileType = sourcecode.glsl; name = DissolveBlend_GL.fsh; path = Source/Operations/Shaders/DissolveBlend_GL.fsh; sourceTree = "<group>"; };
		BC1E12FD1C9F5283008F844F /* OpenGLContext_Shared.swift */ = {isa = PBXFileReference; fileEncoding = 4; lastKnownFileType = sourcecode.swift; name = OpenGLContext_Shared.swift; path = Source/OpenGLContext_Shared.swift; sourceTree = "<group>"; };
		BC1E13281C9F6282008F844F /* PictureInput.swift */ = {isa = PBXFileReference; fileEncoding = 4; lastKnownFileType = sourcecode.swift; name = PictureInput.swift; path = Source/Mac/PictureInput.swift; sourceTree = "<group>"; };
		BC2C48031CB80E860085E4BC /* Crop.swift */ = {isa = PBXFileReference; fileEncoding = 4; lastKnownFileType = sourcecode.swift; name = Crop.swift; path = Source/Operations/Crop.swift; sourceTree = "<group>"; };
		BC4C85ED1C9F042900FD95D8 /* ConvertedShaders_GL.swift */ = {isa = PBXFileReference; fileEncoding = 4; lastKnownFileType = sourcecode.swift; name = ConvertedShaders_GL.swift; path = Source/Operations/Shaders/ConvertedShaders_GL.swift; sourceTree = SOURCE_ROOT; };
		BC4C85F01C9F054100FD95D8 /* Luminance_GL.fsh */ = {isa = PBXFileReference; lastKnownFileType = sourcecode.glsl; name = Luminance_GL.fsh; path = Source/Operations/Shaders/Luminance_GL.fsh; sourceTree = "<group>"; };
		BC4C85F11C9F05EB00FD95D8 /* Luminance.swift */ = {isa = PBXFileReference; fileEncoding = 4; lastKnownFileType = sourcecode.swift; name = Luminance.swift; path = Source/Operations/Luminance.swift; sourceTree = "<group>"; };
		BC4C85F71C9F167B00FD95D8 /* Saturation_GL.fsh */ = {isa = PBXFileReference; fileEncoding = 4; lastKnownFileType = sourcecode.glsl; name = Saturation_GL.fsh; path = Source/Operations/Shaders/Saturation_GL.fsh; sourceTree = "<group>"; };
		BC4C85F91C9F169D00FD95D8 /* SaturationAdjustment.swift */ = {isa = PBXFileReference; fileEncoding = 4; lastKnownFileType = sourcecode.swift; name = SaturationAdjustment.swift; path = Source/Operations/SaturationAdjustment.swift; sourceTree = "<group>"; };
		BC4EE1421CB33A1400AD8A65 /* LocalBinaryPattern.swift */ = {isa = PBXFileReference; fileEncoding = 4; lastKnownFileType = sourcecode.swift; name = LocalBinaryPattern.swift; path = Source/Operations/LocalBinaryPattern.swift; sourceTree = "<group>"; };
		BC4EE1441CB33A8C00AD8A65 /* LocalBinaryPattern_GL.fsh */ = {isa = PBXFileReference; fileEncoding = 4; lastKnownFileType = sourcecode.glsl; name = LocalBinaryPattern_GL.fsh; path = Source/Operations/Shaders/LocalBinaryPattern_GL.fsh; sourceTree = "<group>"; };
		BC4EE1461CB33B8200AD8A65 /* MedianFilter.swift */ = {isa = PBXFileReference; fileEncoding = 4; lastKnownFileType = sourcecode.swift; name = MedianFilter.swift; path = Source/Operations/MedianFilter.swift; sourceTree = "<group>"; };
		BC4EE1481CB33BB000AD8A65 /* Median_GL.fsh */ = {isa = PBXFileReference; fileEncoding = 4; lastKnownFileType = sourcecode.glsl; name = Median_GL.fsh; path = Source/Operations/Shaders/Median_GL.fsh; sourceTree = "<group>"; };
		BC4EE14B1CB3407500AD8A65 /* Sharpen.swift */ = {isa = PBXFileReference; fileEncoding = 4; lastKnownFileType = sourcecode.swift; name = Sharpen.swift; path = Source/Operations/Sharpen.swift; sourceTree = "<group>"; };
		BC4EE14D1CB342D100AD8A65 /* Sharpen_GL.fsh */ = {isa = PBXFileReference; fileEncoding = 4; lastKnownFileType = sourcecode.glsl; name = Sharpen_GL.fsh; path = Source/Operations/Shaders/Sharpen_GL.fsh; sourceTree = "<group>"; };
		BC4EE14E1CB342D100AD8A65 /* Sharpen.vsh */ = {isa = PBXFileReference; fileEncoding = 4; lastKnownFileType = sourcecode.glsl; name = Sharpen.vsh; path = Source/Operations/Shaders/Sharpen.vsh; sourceTree = "<group>"; };
		BC4EE1511CB3445500AD8A65 /* SobelEdgeDetection.swift */ = {isa = PBXFileReference; fileEncoding = 4; lastKnownFileType = sourcecode.swift; name = SobelEdgeDetection.swift; path = Source/Operations/SobelEdgeDetection.swift; sourceTree = "<group>"; };
		BC4EE1531CB344CB00AD8A65 /* SobelEdgeDetection_GL.fsh */ = {isa = PBXFileReference; fileEncoding = 4; lastKnownFileType = sourcecode.glsl; name = SobelEdgeDetection_GL.fsh; path = Source/Operations/Shaders/SobelEdgeDetection_GL.fsh; sourceTree = "<group>"; };
		BC4EE1551CB3457800AD8A65 /* PrewittEdgeDetection.swift */ = {isa = PBXFileReference; fileEncoding = 4; lastKnownFileType = sourcecode.swift; name = PrewittEdgeDetection.swift; path = Source/Operations/PrewittEdgeDetection.swift; sourceTree = "<group>"; };
		BC4EE1571CB345AE00AD8A65 /* PrewittEdgeDetection_GL.fsh */ = {isa = PBXFileReference; fileEncoding = 4; lastKnownFileType = sourcecode.glsl; name = PrewittEdgeDetection_GL.fsh; path = Source/Operations/Shaders/PrewittEdgeDetection_GL.fsh; sourceTree = "<group>"; };
		BC4EE1591CB346F300AD8A65 /* SketchFilter.swift */ = {isa = PBXFileReference; fileEncoding = 4; lastKnownFileType = sourcecode.swift; name = SketchFilter.swift; path = Source/Operations/SketchFilter.swift; sourceTree = "<group>"; };
		BC4EE15B1CB3471F00AD8A65 /* Sketch_GL.fsh */ = {isa = PBXFileReference; fileEncoding = 4; lastKnownFileType = sourcecode.glsl; name = Sketch_GL.fsh; path = Source/Operations/Shaders/Sketch_GL.fsh; sourceTree = "<group>"; };
		BC4EE15D1CB3481F00AD8A65 /* ThresholdSobelEdgeDetection.swift */ = {isa = PBXFileReference; fileEncoding = 4; lastKnownFileType = sourcecode.swift; name = ThresholdSobelEdgeDetection.swift; path = Source/Operations/ThresholdSobelEdgeDetection.swift; sourceTree = "<group>"; };
		BC4EE15F1CB3487400AD8A65 /* ThresholdEdgeDetection_GL.fsh */ = {isa = PBXFileReference; fileEncoding = 4; lastKnownFileType = sourcecode.glsl; name = ThresholdEdgeDetection_GL.fsh; path = Source/Operations/Shaders/ThresholdEdgeDetection_GL.fsh; sourceTree = "<group>"; };
		BC4EE1611CB348CB00AD8A65 /* ThresholdSketch.swift */ = {isa = PBXFileReference; fileEncoding = 4; lastKnownFileType = sourcecode.swift; name = ThresholdSketch.swift; path = Source/Operations/ThresholdSketch.swift; sourceTree = "<group>"; };
		BC4EE1631CB3490B00AD8A65 /* ThresholdSketch_GL.fsh */ = {isa = PBXFileReference; fileEncoding = 4; lastKnownFileType = sourcecode.glsl; name = ThresholdSketch_GL.fsh; path = Source/Operations/Shaders/ThresholdSketch_GL.fsh; sourceTree = "<group>"; };
		BC4EE1651CB34B3700AD8A65 /* HistogramDisplay.swift */ = {isa = PBXFileReference; fileEncoding = 4; lastKnownFileType = sourcecode.swift; name = HistogramDisplay.swift; path = Source/Operations/HistogramDisplay.swift; sourceTree = "<group>"; };
		BC4EE1671CB34B8900AD8A65 /* HistogramDisplay_GL.fsh */ = {isa = PBXFileReference; fileEncoding = 4; lastKnownFileType = sourcecode.glsl; name = HistogramDisplay_GL.fsh; path = Source/Operations/Shaders/HistogramDisplay_GL.fsh; sourceTree = "<group>"; };
		BC4EE1681CB34B8900AD8A65 /* HistogramDisplay.vsh */ = {isa = PBXFileReference; fileEncoding = 4; lastKnownFileType = sourcecode.glsl; name = HistogramDisplay.vsh; path = Source/Operations/Shaders/HistogramDisplay.vsh; sourceTree = "<group>"; };
		BC4EE16B1CB34D7B00AD8A65 /* RawDataInput.swift */ = {isa = PBXFileReference; fileEncoding = 4; lastKnownFileType = sourcecode.swift; name = RawDataInput.swift; path = Source/RawDataInput.swift; sourceTree = "<group>"; };
		BC4EE16E1CB3554200AD8A65 /* RawDataOutput.swift */ = {isa = PBXFileReference; fileEncoding = 4; lastKnownFileType = sourcecode.swift; name = RawDataOutput.swift; path = Source/RawDataOutput.swift; sourceTree = "<group>"; };
		BC4EE1731CB3711600AD8A65 /* GaussianBlur.swift */ = {isa = PBXFileReference; fileEncoding = 4; lastKnownFileType = sourcecode.swift; lineEnding = 0; name = GaussianBlur.swift; path = Source/Operations/GaussianBlur.swift; sourceTree = "<group>"; };
		BC5B866E1CC07145006CDE75 /* PictureOutput.swift */ = {isa = PBXFileReference; fileEncoding = 4; lastKnownFileType = sourcecode.swift; name = PictureOutput.swift; path = Source/Mac/PictureOutput.swift; sourceTree = "<group>"; };
		BC6E7CAB1C39A9D8006DF678 /* GPUImage.framework */ = {isa = PBXFileReference; explicitFileType = wrapper.framework; includeInIndex = 0; path = GPUImage.framework; sourceTree = BUILT_PRODUCTS_DIR; };
		BC6E7CB51C39A9D8006DF678 /* GPUImageTests_macOS.xctest */ = {isa = PBXFileReference; explicitFileType = wrapper.cfbundle; includeInIndex = 0; path = GPUImageTests_macOS.xctest; sourceTree = BUILT_PRODUCTS_DIR; };
		BC6E7CC61C39AD9E006DF678 /* ShaderProgram.swift */ = {isa = PBXFileReference; fileEncoding = 4; lastKnownFileType = sourcecode.swift; name = ShaderProgram.swift; path = Source/ShaderProgram.swift; sourceTree = "<group>"; };
		BC6E7CC91C39ADCC006DF678 /* OpenGL.framework */ = {isa = PBXFileReference; lastKnownFileType = wrapper.framework; name = OpenGL.framework; path = System/Library/Frameworks/OpenGL.framework; sourceTree = SDKROOT; };
		BC6E7CD31C3A29FF006DF678 /* OpenGLContext.swift */ = {isa = PBXFileReference; fileEncoding = 4; lastKnownFileType = sourcecode.swift; name = OpenGLContext.swift; path = Source/Mac/OpenGLContext.swift; sourceTree = "<group>"; };
		BC6E7CD51C3A2D49006DF678 /* RenderView.swift */ = {isa = PBXFileReference; fileEncoding = 4; lastKnownFileType = sourcecode.swift; name = RenderView.swift; path = Source/Mac/RenderView.swift; sourceTree = "<group>"; };
		BC7729591CB30B4E004C9E0B /* Convolution3x3.swift */ = {isa = PBXFileReference; fileEncoding = 4; lastKnownFileType = sourcecode.swift; name = Convolution3x3.swift; path = Source/Operations/Convolution3x3.swift; sourceTree = "<group>"; };
		BC77295B1CB30CD2004C9E0B /* TextureSamplingOperation.swift */ = {isa = PBXFileReference; fileEncoding = 4; lastKnownFileType = sourcecode.swift; name = TextureSamplingOperation.swift; path = Source/TextureSamplingOperation.swift; sourceTree = "<group>"; };
		BC77295D1CB31E84004C9E0B /* Convolution3x3_GL.fsh */ = {isa = PBXFileReference; fileEncoding = 4; lastKnownFileType = sourcecode.glsl; name = Convolution3x3_GL.fsh; path = Source/Operations/Shaders/Convolution3x3_GL.fsh; sourceTree = "<group>"; };
		BC77295F1CB31ED0004C9E0B /* EmbossFilter.swift */ = {isa = PBXFileReference; fileEncoding = 4; lastKnownFileType = sourcecode.swift; name = EmbossFilter.swift; path = Source/Operations/EmbossFilter.swift; sourceTree = "<group>"; };
		BC7729611CB32163004C9E0B /* Laplacian.swift */ = {isa = PBXFileReference; fileEncoding = 4; lastKnownFileType = sourcecode.swift; name = Laplacian.swift; path = Source/Operations/Laplacian.swift; sourceTree = "<group>"; };
		BC7729631CB32526004C9E0B /* Laplacian_GL.fsh */ = {isa = PBXFileReference; fileEncoding = 4; lastKnownFileType = sourcecode.glsl; name = Laplacian_GL.fsh; path = Source/Operations/Shaders/Laplacian_GL.fsh; sourceTree = "<group>"; };
		BC7729651CB326DD004C9E0B /* ToonFilter.swift */ = {isa = PBXFileReference; fileEncoding = 4; lastKnownFileType = sourcecode.swift; name = ToonFilter.swift; path = Source/Operations/ToonFilter.swift; sourceTree = "<group>"; };
		BC7729671CB32766004C9E0B /* Toon_GL.fsh */ = {isa = PBXFileReference; fileEncoding = 4; lastKnownFileType = sourcecode.glsl; name = Toon_GL.fsh; path = Source/Operations/Shaders/Toon_GL.fsh; sourceTree = "<group>"; };
		BC7FD0851CA62E1100037949 /* BrightnessAdjustment.swift */ = {isa = PBXFileReference; fileEncoding = 4; lastKnownFileType = sourcecode.swift; name = BrightnessAdjustment.swift; path = Source/Operations/BrightnessAdjustment.swift; sourceTree = "<group>"; };
		BC7FD0871CA62E7100037949 /* Brightness_GL.fsh */ = {isa = PBXFileReference; fileEncoding = 4; lastKnownFileType = sourcecode.glsl; name = Brightness_GL.fsh; path = Source/Operations/Shaders/Brightness_GL.fsh; sourceTree = "<group>"; };
		BC7FD0881CA62E7100037949 /* ColorInvert_GL.fsh */ = {isa = PBXFileReference; fileEncoding = 4; lastKnownFileType = sourcecode.glsl; name = ColorInvert_GL.fsh; path = Source/Operations/Shaders/ColorInvert_GL.fsh; sourceTree = "<group>"; };
		BC7FD0891CA62E7100037949 /* Contrast_GL.fsh */ = {isa = PBXFileReference; fileEncoding = 4; lastKnownFileType = sourcecode.glsl; name = Contrast_GL.fsh; path = Source/Operations/Shaders/Contrast_GL.fsh; sourceTree = "<group>"; };
		BC7FD08A1CA62E7100037949 /* Exposure_GL.fsh */ = {isa = PBXFileReference; fileEncoding = 4; lastKnownFileType = sourcecode.glsl; name = Exposure_GL.fsh; path = Source/Operations/Shaders/Exposure_GL.fsh; sourceTree = "<group>"; };
		BC7FD08B1CA62E7100037949 /* Gamma_GL.fsh */ = {isa = PBXFileReference; fileEncoding = 4; lastKnownFileType = sourcecode.glsl; name = Gamma_GL.fsh; path = Source/Operations/Shaders/Gamma_GL.fsh; sourceTree = "<group>"; };
		BC7FD08C1CA62E7100037949 /* Haze_GL.fsh */ = {isa = PBXFileReference; fileEncoding = 4; lastKnownFileType = sourcecode.glsl; name = Haze_GL.fsh; path = Source/Operations/Shaders/Haze_GL.fsh; sourceTree = "<group>"; };
		BC7FD08D1CA62E7100037949 /* Hue_GL.fsh */ = {isa = PBXFileReference; fileEncoding = 4; lastKnownFileType = sourcecode.glsl; name = Hue_GL.fsh; path = Source/Operations/Shaders/Hue_GL.fsh; sourceTree = "<group>"; };
		BC7FD08E1CA62E7100037949 /* LuminanceThreshold_GL.fsh */ = {isa = PBXFileReference; fileEncoding = 4; lastKnownFileType = sourcecode.glsl; name = LuminanceThreshold_GL.fsh; path = Source/Operations/Shaders/LuminanceThreshold_GL.fsh; sourceTree = "<group>"; };
		BC7FD08F1CA62E7100037949 /* RGBAdjustment_GL.fsh */ = {isa = PBXFileReference; fileEncoding = 4; lastKnownFileType = sourcecode.glsl; name = RGBAdjustment_GL.fsh; path = Source/Operations/Shaders/RGBAdjustment_GL.fsh; sourceTree = "<group>"; };
		BC7FD0991CA62ED100037949 /* ExposureAdjustment.swift */ = {isa = PBXFileReference; fileEncoding = 4; lastKnownFileType = sourcecode.swift; name = ExposureAdjustment.swift; path = Source/Operations/ExposureAdjustment.swift; sourceTree = "<group>"; };
		BC7FD09B1CA62F6300037949 /* ContrastAdjustment.swift */ = {isa = PBXFileReference; fileEncoding = 4; lastKnownFileType = sourcecode.swift; name = ContrastAdjustment.swift; path = Source/Operations/ContrastAdjustment.swift; sourceTree = "<group>"; };
		BC7FD09D1CA6301B00037949 /* GammaAdjustment.swift */ = {isa = PBXFileReference; fileEncoding = 4; lastKnownFileType = sourcecode.swift; name = GammaAdjustment.swift; path = Source/Operations/GammaAdjustment.swift; sourceTree = "<group>"; };
		BC7FD09F1CA630C200037949 /* RGBAdjustmentFilter.swift */ = {isa = PBXFileReference; fileEncoding = 4; lastKnownFileType = sourcecode.swift; name = RGBAdjustmentFilter.swift; path = Source/Operations/RGBAdjustmentFilter.swift; sourceTree = "<group>"; };
		BC7FD0A11CA6316600037949 /* Haze.swift */ = {isa = PBXFileReference; fileEncoding = 4; lastKnownFileType = sourcecode.swift; name = Haze.swift; path = Source/Operations/Haze.swift; sourceTree = "<group>"; };
		BC7FD0A31CA6325500037949 /* ColorInversion.swift */ = {isa = PBXFileReference; fileEncoding = 4; lastKnownFileType = sourcecode.swift; name = ColorInversion.swift; path = Source/Operations/ColorInversion.swift; sourceTree = "<group>"; };
		BC7FD0A51CA632B300037949 /* HueAdjustment.swift */ = {isa = PBXFileReference; fileEncoding = 4; lastKnownFileType = sourcecode.swift; name = HueAdjustment.swift; path = Source/Operations/HueAdjustment.swift; sourceTree = "<group>"; };
		BC7FD0A71CA6337600037949 /* LuminanceThreshold.swift */ = {isa = PBXFileReference; fileEncoding = 4; lastKnownFileType = sourcecode.swift; name = LuminanceThreshold.swift; path = Source/Operations/LuminanceThreshold.swift; sourceTree = "<group>"; };
		BC7FD0AA1CA7756900037949 /* CGAColorspace_GL.fsh */ = {isa = PBXFileReference; fileEncoding = 4; lastKnownFileType = sourcecode.glsl; name = CGAColorspace_GL.fsh; path = Source/Operations/Shaders/CGAColorspace_GL.fsh; sourceTree = "<group>"; };
		BC7FD0AB1CA7756900037949 /* Halftone_GL.fsh */ = {isa = PBXFileReference; fileEncoding = 4; lastKnownFileType = sourcecode.glsl; name = Halftone_GL.fsh; path = Source/Operations/Shaders/Halftone_GL.fsh; sourceTree = "<group>"; };
		BC7FD0AC1CA7756900037949 /* Kuwahara_GL.fsh */ = {isa = PBXFileReference; fileEncoding = 4; lastKnownFileType = sourcecode.glsl; name = Kuwahara_GL.fsh; path = Source/Operations/Shaders/Kuwahara_GL.fsh; sourceTree = "<group>"; };
		BC7FD0AD1CA7756900037949 /* KuwaharaRadius3_GL.fsh */ = {isa = PBXFileReference; fileEncoding = 4; lastKnownFileType = sourcecode.glsl; name = KuwaharaRadius3_GL.fsh; path = Source/Operations/Shaders/KuwaharaRadius3_GL.fsh; sourceTree = "<group>"; };
		BC7FD0AE1CA7756900037949 /* PolkaDot_GL.fsh */ = {isa = PBXFileReference; fileEncoding = 4; lastKnownFileType = sourcecode.glsl; name = PolkaDot_GL.fsh; path = Source/Operations/Shaders/PolkaDot_GL.fsh; sourceTree = "<group>"; };
		BC7FD0AF1CA7756900037949 /* Posterize_GL.fsh */ = {isa = PBXFileReference; fileEncoding = 4; lastKnownFileType = sourcecode.glsl; name = Posterize_GL.fsh; path = Source/Operations/Shaders/Posterize_GL.fsh; sourceTree = "<group>"; };
		BC7FD0B01CA7756900037949 /* Swirl_GL.fsh */ = {isa = PBXFileReference; fileEncoding = 4; lastKnownFileType = sourcecode.glsl; name = Swirl_GL.fsh; path = Source/Operations/Shaders/Swirl_GL.fsh; sourceTree = "<group>"; };
		BC7FD0B81CA7793500037949 /* CGAColorspaceFilter.swift */ = {isa = PBXFileReference; fileEncoding = 4; lastKnownFileType = sourcecode.swift; name = CGAColorspaceFilter.swift; path = Source/Operations/CGAColorspaceFilter.swift; sourceTree = "<group>"; };
		BC7FD0BA1CA7799B00037949 /* Halftone.swift */ = {isa = PBXFileReference; fileEncoding = 4; lastKnownFileType = sourcecode.swift; name = Halftone.swift; path = Source/Operations/Halftone.swift; sourceTree = "<group>"; };
		BC7FD0BC1CA77A9300037949 /* KuwaharaFilter.swift */ = {isa = PBXFileReference; fileEncoding = 4; lastKnownFileType = sourcecode.swift; name = KuwaharaFilter.swift; path = Source/Operations/KuwaharaFilter.swift; sourceTree = "<group>"; };
		BC7FD0BE1CA77B1A00037949 /* KuwaharaRadius3Filter.swift */ = {isa = PBXFileReference; fileEncoding = 4; lastKnownFileType = sourcecode.swift; name = KuwaharaRadius3Filter.swift; path = Source/Operations/KuwaharaRadius3Filter.swift; sourceTree = "<group>"; };
		BC7FD0C01CA87C2800037949 /* SwirlDistortion.swift */ = {isa = PBXFileReference; fileEncoding = 4; lastKnownFileType = sourcecode.swift; name = SwirlDistortion.swift; path = Source/Operations/SwirlDistortion.swift; sourceTree = "<group>"; };
		BC7FD0C21CB05F9F00037949 /* Posterize.swift */ = {isa = PBXFileReference; fileEncoding = 4; lastKnownFileType = sourcecode.swift; name = Posterize.swift; path = Source/Operations/Posterize.swift; sourceTree = "<group>"; };
		BC7FD0C41CB060C200037949 /* AddBlend_GL.fsh */ = {isa = PBXFileReference; fileEncoding = 4; lastKnownFileType = sourcecode.glsl; name = AddBlend_GL.fsh; path = Source/Operations/Shaders/AddBlend_GL.fsh; sourceTree = "<group>"; };
		BC7FD0C51CB060C200037949 /* AlphaBlend_GL.fsh */ = {isa = PBXFileReference; fileEncoding = 4; lastKnownFileType = sourcecode.glsl; name = AlphaBlend_GL.fsh; path = Source/Operations/Shaders/AlphaBlend_GL.fsh; sourceTree = "<group>"; };
		BC7FD0C61CB060C200037949 /* ChromaKeyBlend_GL.fsh */ = {isa = PBXFileReference; fileEncoding = 4; lastKnownFileType = sourcecode.glsl; name = ChromaKeyBlend_GL.fsh; path = Source/Operations/Shaders/ChromaKeyBlend_GL.fsh; sourceTree = "<group>"; };
		BC7FD0C71CB060C200037949 /* ColorBlend_GL.fsh */ = {isa = PBXFileReference; fileEncoding = 4; lastKnownFileType = sourcecode.glsl; name = ColorBlend_GL.fsh; path = Source/Operations/Shaders/ColorBlend_GL.fsh; sourceTree = "<group>"; };
		BC7FD0C81CB060C200037949 /* ColorBurnBlend_GL.fsh */ = {isa = PBXFileReference; fileEncoding = 4; lastKnownFileType = sourcecode.glsl; name = ColorBurnBlend_GL.fsh; path = Source/Operations/Shaders/ColorBurnBlend_GL.fsh; sourceTree = "<group>"; };
		BC7FD0C91CB060C200037949 /* ColorDodgeBlend_GL.fsh */ = {isa = PBXFileReference; fileEncoding = 4; lastKnownFileType = sourcecode.glsl; name = ColorDodgeBlend_GL.fsh; path = Source/Operations/Shaders/ColorDodgeBlend_GL.fsh; sourceTree = "<group>"; };
		BC7FD0CA1CB060C200037949 /* DarkenBlend_GL.fsh */ = {isa = PBXFileReference; fileEncoding = 4; lastKnownFileType = sourcecode.glsl; name = DarkenBlend_GL.fsh; path = Source/Operations/Shaders/DarkenBlend_GL.fsh; sourceTree = "<group>"; };
		BC7FD0CB1CB060C200037949 /* DifferenceBlend_GL.fsh */ = {isa = PBXFileReference; fileEncoding = 4; lastKnownFileType = sourcecode.glsl; name = DifferenceBlend_GL.fsh; path = Source/Operations/Shaders/DifferenceBlend_GL.fsh; sourceTree = "<group>"; };
		BC7FD0CC1CB060C200037949 /* DivideBlend_GL.fsh */ = {isa = PBXFileReference; fileEncoding = 4; lastKnownFileType = sourcecode.glsl; name = DivideBlend_GL.fsh; path = Source/Operations/Shaders/DivideBlend_GL.fsh; sourceTree = "<group>"; };
		BC7FD0CD1CB060C200037949 /* ExclusionBlend_GL.fsh */ = {isa = PBXFileReference; fileEncoding = 4; lastKnownFileType = sourcecode.glsl; name = ExclusionBlend_GL.fsh; path = Source/Operations/Shaders/ExclusionBlend_GL.fsh; sourceTree = "<group>"; };
		BC7FD0CE1CB060C200037949 /* HardLightBlend_GL.fsh */ = {isa = PBXFileReference; fileEncoding = 4; lastKnownFileType = sourcecode.glsl; name = HardLightBlend_GL.fsh; path = Source/Operations/Shaders/HardLightBlend_GL.fsh; sourceTree = "<group>"; };
		BC7FD0CF1CB060C200037949 /* HueBlend_GL.fsh */ = {isa = PBXFileReference; fileEncoding = 4; lastKnownFileType = sourcecode.glsl; name = HueBlend_GL.fsh; path = Source/Operations/Shaders/HueBlend_GL.fsh; sourceTree = "<group>"; };
		BC7FD0D01CB060C200037949 /* LightenBlend_GL.fsh */ = {isa = PBXFileReference; fileEncoding = 4; lastKnownFileType = sourcecode.glsl; name = LightenBlend_GL.fsh; path = Source/Operations/Shaders/LightenBlend_GL.fsh; sourceTree = "<group>"; };
		BC7FD0D11CB060C200037949 /* LinearBurnBlend_GL.fsh */ = {isa = PBXFileReference; fileEncoding = 4; lastKnownFileType = sourcecode.glsl; name = LinearBurnBlend_GL.fsh; path = Source/Operations/Shaders/LinearBurnBlend_GL.fsh; sourceTree = "<group>"; };
		BC7FD0D21CB060C200037949 /* LuminosityBlend_GL.fsh */ = {isa = PBXFileReference; fileEncoding = 4; lastKnownFileType = sourcecode.glsl; name = LuminosityBlend_GL.fsh; path = Source/Operations/Shaders/LuminosityBlend_GL.fsh; sourceTree = "<group>"; };
		BC7FD0D31CB060C200037949 /* MultiplyBlend_GL.fsh */ = {isa = PBXFileReference; fileEncoding = 4; lastKnownFileType = sourcecode.glsl; name = MultiplyBlend_GL.fsh; path = Source/Operations/Shaders/MultiplyBlend_GL.fsh; sourceTree = "<group>"; };
		BC7FD0D41CB060C200037949 /* NormalBlend_GL.fsh */ = {isa = PBXFileReference; fileEncoding = 4; lastKnownFileType = sourcecode.glsl; name = NormalBlend_GL.fsh; path = Source/Operations/Shaders/NormalBlend_GL.fsh; sourceTree = "<group>"; };
		BC7FD0D51CB060C200037949 /* OverlayBlend_GL.fsh */ = {isa = PBXFileReference; fileEncoding = 4; lastKnownFileType = sourcecode.glsl; name = OverlayBlend_GL.fsh; path = Source/Operations/Shaders/OverlayBlend_GL.fsh; sourceTree = "<group>"; };
		BC7FD0D61CB060C200037949 /* SaturationBlend_GL.fsh */ = {isa = PBXFileReference; fileEncoding = 4; lastKnownFileType = sourcecode.glsl; name = SaturationBlend_GL.fsh; path = Source/Operations/Shaders/SaturationBlend_GL.fsh; sourceTree = "<group>"; };
		BC7FD0D71CB060C200037949 /* ScreenBlend_GL.fsh */ = {isa = PBXFileReference; fileEncoding = 4; lastKnownFileType = sourcecode.glsl; name = ScreenBlend_GL.fsh; path = Source/Operations/Shaders/ScreenBlend_GL.fsh; sourceTree = "<group>"; };
		BC7FD0D81CB060C200037949 /* SoftLightBlend_GL.fsh */ = {isa = PBXFileReference; fileEncoding = 4; lastKnownFileType = sourcecode.glsl; name = SoftLightBlend_GL.fsh; path = Source/Operations/Shaders/SoftLightBlend_GL.fsh; sourceTree = "<group>"; };
		BC7FD0D91CB060C200037949 /* SourceOverBlend_GL.fsh */ = {isa = PBXFileReference; fileEncoding = 4; lastKnownFileType = sourcecode.glsl; name = SourceOverBlend_GL.fsh; path = Source/Operations/Shaders/SourceOverBlend_GL.fsh; sourceTree = "<group>"; };
		BC7FD0DA1CB060C200037949 /* SubtractBlend_GL.fsh */ = {isa = PBXFileReference; fileEncoding = 4; lastKnownFileType = sourcecode.glsl; name = SubtractBlend_GL.fsh; path = Source/Operations/Shaders/SubtractBlend_GL.fsh; sourceTree = "<group>"; };
		BC7FD0F21CB0612700037949 /* AddBlend.swift */ = {isa = PBXFileReference; fileEncoding = 4; lastKnownFileType = sourcecode.swift; name = AddBlend.swift; path = Source/Operations/AddBlend.swift; sourceTree = "<group>"; };
		BC7FD0F41CB0616600037949 /* AlphaBlend.swift */ = {isa = PBXFileReference; fileEncoding = 4; lastKnownFileType = sourcecode.swift; name = AlphaBlend.swift; path = Source/Operations/AlphaBlend.swift; sourceTree = "<group>"; };
		BC7FD0F61CB0620E00037949 /* ChromaKeyBlend.swift */ = {isa = PBXFileReference; fileEncoding = 4; lastKnownFileType = sourcecode.swift; name = ChromaKeyBlend.swift; path = Source/Operations/ChromaKeyBlend.swift; sourceTree = "<group>"; };
		BC7FD0F81CB063B700037949 /* Color.swift */ = {isa = PBXFileReference; fileEncoding = 4; lastKnownFileType = sourcecode.swift; name = Color.swift; path = Source/Color.swift; sourceTree = "<group>"; };
		BC7FD0FA1CB0663C00037949 /* ShaderUniformSettings.swift */ = {isa = PBXFileReference; fileEncoding = 4; lastKnownFileType = sourcecode.swift; name = ShaderUniformSettings.swift; path = Source/ShaderUniformSettings.swift; sourceTree = "<group>"; };
		BC7FD0FC1CB06E0000037949 /* Position.swift */ = {isa = PBXFileReference; fileEncoding = 4; lastKnownFileType = sourcecode.swift; name = Position.swift; path = Source/Position.swift; sourceTree = "<group>"; };
		BC7FD1011CB076FF00037949 /* ColorBlend.swift */ = {isa = PBXFileReference; fileEncoding = 4; lastKnownFileType = sourcecode.swift; name = ColorBlend.swift; path = Source/Operations/ColorBlend.swift; sourceTree = "<group>"; };
		BC7FD1031CB0773500037949 /* ColorBurnBlend.swift */ = {isa = PBXFileReference; fileEncoding = 4; lastKnownFileType = sourcecode.swift; name = ColorBurnBlend.swift; path = Source/Operations/ColorBurnBlend.swift; sourceTree = "<group>"; };
		BC7FD1051CB0775D00037949 /* ColorDodgeBlend.swift */ = {isa = PBXFileReference; fileEncoding = 4; lastKnownFileType = sourcecode.swift; name = ColorDodgeBlend.swift; path = Source/Operations/ColorDodgeBlend.swift; sourceTree = "<group>"; };
		BC7FD1071CB0778700037949 /* DarkenBlend.swift */ = {isa = PBXFileReference; fileEncoding = 4; lastKnownFileType = sourcecode.swift; name = DarkenBlend.swift; path = Source/Operations/DarkenBlend.swift; sourceTree = "<group>"; };
		BC7FD1091CB077AD00037949 /* DifferenceBlend.swift */ = {isa = PBXFileReference; fileEncoding = 4; lastKnownFileType = sourcecode.swift; name = DifferenceBlend.swift; path = Source/Operations/DifferenceBlend.swift; sourceTree = "<group>"; };
		BC7FD10B1CB077DF00037949 /* DivideBlend.swift */ = {isa = PBXFileReference; fileEncoding = 4; lastKnownFileType = sourcecode.swift; name = DivideBlend.swift; path = Source/Operations/DivideBlend.swift; sourceTree = "<group>"; };
		BC7FD10D1CB0783500037949 /* ExclusionBlend.swift */ = {isa = PBXFileReference; fileEncoding = 4; lastKnownFileType = sourcecode.swift; name = ExclusionBlend.swift; path = Source/Operations/ExclusionBlend.swift; sourceTree = "<group>"; };
		BC7FD10F1CB0785B00037949 /* HardLightBlend.swift */ = {isa = PBXFileReference; fileEncoding = 4; lastKnownFileType = sourcecode.swift; name = HardLightBlend.swift; path = Source/Operations/HardLightBlend.swift; sourceTree = "<group>"; };
		BC7FD1111CB0789600037949 /* HueBlend.swift */ = {isa = PBXFileReference; fileEncoding = 4; lastKnownFileType = sourcecode.swift; name = HueBlend.swift; path = Source/Operations/HueBlend.swift; sourceTree = "<group>"; };
		BC7FD1131CB078C200037949 /* LightenBlend.swift */ = {isa = PBXFileReference; fileEncoding = 4; lastKnownFileType = sourcecode.swift; name = LightenBlend.swift; path = Source/Operations/LightenBlend.swift; sourceTree = "<group>"; };
		BC7FD1151CB078ED00037949 /* LinearBurnBlend.swift */ = {isa = PBXFileReference; fileEncoding = 4; lastKnownFileType = sourcecode.swift; name = LinearBurnBlend.swift; path = Source/Operations/LinearBurnBlend.swift; sourceTree = "<group>"; };
		BC7FD1171CB0791200037949 /* LuminosityBlend.swift */ = {isa = PBXFileReference; fileEncoding = 4; lastKnownFileType = sourcecode.swift; name = LuminosityBlend.swift; path = Source/Operations/LuminosityBlend.swift; sourceTree = "<group>"; };
		BC7FD1191CB0793900037949 /* MultiplyBlend.swift */ = {isa = PBXFileReference; fileEncoding = 4; lastKnownFileType = sourcecode.swift; name = MultiplyBlend.swift; path = Source/Operations/MultiplyBlend.swift; sourceTree = "<group>"; };
		BC7FD11B1CB0795A00037949 /* NormalBlend.swift */ = {isa = PBXFileReference; fileEncoding = 4; lastKnownFileType = sourcecode.swift; name = NormalBlend.swift; path = Source/Operations/NormalBlend.swift; sourceTree = "<group>"; };
		BC7FD11D1CB0799300037949 /* OverlayBlend.swift */ = {isa = PBXFileReference; fileEncoding = 4; lastKnownFileType = sourcecode.swift; name = OverlayBlend.swift; path = Source/Operations/OverlayBlend.swift; sourceTree = "<group>"; };
		BC7FD11F1CB079B200037949 /* SaturationBlend.swift */ = {isa = PBXFileReference; fileEncoding = 4; lastKnownFileType = sourcecode.swift; name = SaturationBlend.swift; path = Source/Operations/SaturationBlend.swift; sourceTree = "<group>"; };
		BC7FD1211CB079DD00037949 /* ScreenBlend.swift */ = {isa = PBXFileReference; fileEncoding = 4; lastKnownFileType = sourcecode.swift; name = ScreenBlend.swift; path = Source/Operations/ScreenBlend.swift; sourceTree = "<group>"; };
		BC7FD1231CB07A0100037949 /* SoftLightBlend.swift */ = {isa = PBXFileReference; fileEncoding = 4; lastKnownFileType = sourcecode.swift; name = SoftLightBlend.swift; path = Source/Operations/SoftLightBlend.swift; sourceTree = "<group>"; };
		BC7FD1251CB07A2200037949 /* SourceOverBlend.swift */ = {isa = PBXFileReference; fileEncoding = 4; lastKnownFileType = sourcecode.swift; name = SourceOverBlend.swift; path = Source/Operations/SourceOverBlend.swift; sourceTree = "<group>"; };
		BC7FD1271CB07A4100037949 /* SubtractBlend.swift */ = {isa = PBXFileReference; fileEncoding = 4; lastKnownFileType = sourcecode.swift; name = SubtractBlend.swift; path = Source/Operations/SubtractBlend.swift; sourceTree = "<group>"; };
		BC7FD1291CB07C9400037949 /* FalseColor.swift */ = {isa = PBXFileReference; fileEncoding = 4; lastKnownFileType = sourcecode.swift; name = FalseColor.swift; path = Source/Operations/FalseColor.swift; sourceTree = "<group>"; };
		BC7FD12B1CB07D5700037949 /* FalseColor_GL.fsh */ = {isa = PBXFileReference; fileEncoding = 4; lastKnownFileType = sourcecode.glsl; name = FalseColor_GL.fsh; path = Source/Operations/Shaders/FalseColor_GL.fsh; sourceTree = "<group>"; };
		BC7FD12D1CB0A3FB00037949 /* StretchDistortion_GL.fsh */ = {isa = PBXFileReference; fileEncoding = 4; lastKnownFileType = sourcecode.glsl; name = StretchDistortion_GL.fsh; path = Source/Operations/Shaders/StretchDistortion_GL.fsh; sourceTree = "<group>"; };
		BC7FD12F1CB0A40E00037949 /* StretchDistortion.swift */ = {isa = PBXFileReference; fileEncoding = 4; lastKnownFileType = sourcecode.swift; name = StretchDistortion.swift; path = Source/Operations/StretchDistortion.swift; sourceTree = "<group>"; };
		BC7FD1311CB0A57F00037949 /* HighlightsAndShadows.swift */ = {isa = PBXFileReference; fileEncoding = 4; lastKnownFileType = sourcecode.swift; name = HighlightsAndShadows.swift; path = Source/Operations/HighlightsAndShadows.swift; sourceTree = "<group>"; };
		BC7FD1331CB0A5A000037949 /* HighlightShadow_GL.fsh */ = {isa = PBXFileReference; fileEncoding = 4; lastKnownFileType = sourcecode.glsl; name = HighlightShadow_GL.fsh; path = Source/Operations/Shaders/HighlightShadow_GL.fsh; sourceTree = "<group>"; };
		BC7FD1351CB0A67400037949 /* LuminanceRangeReduction.swift */ = {isa = PBXFileReference; fileEncoding = 4; lastKnownFileType = sourcecode.swift; name = LuminanceRangeReduction.swift; path = Source/Operations/LuminanceRangeReduction.swift; sourceTree = "<group>"; };
		BC7FD1371CB0A6D200037949 /* LuminanceRange_GL.fsh */ = {isa = PBXFileReference; fileEncoding = 4; lastKnownFileType = sourcecode.glsl; name = LuminanceRange_GL.fsh; path = Source/Operations/Shaders/LuminanceRange_GL.fsh; sourceTree = "<group>"; };
		BC7FD1391CB0B0D700037949 /* LevelsAdjustment.swift */ = {isa = PBXFileReference; fileEncoding = 4; lastKnownFileType = sourcecode.swift; name = LevelsAdjustment.swift; path = Source/Operations/LevelsAdjustment.swift; sourceTree = "<group>"; };
		BC7FD13B1CB0B2D700037949 /* Levels_GL.fsh */ = {isa = PBXFileReference; fileEncoding = 4; lastKnownFileType = sourcecode.glsl; name = Levels_GL.fsh; path = Source/Operations/Shaders/Levels_GL.fsh; sourceTree = "<group>"; };
		BC7FD13D1CB0B36600037949 /* OpacityAdjustment.swift */ = {isa = PBXFileReference; fileEncoding = 4; lastKnownFileType = sourcecode.swift; name = OpacityAdjustment.swift; path = Source/Operations/OpacityAdjustment.swift; sourceTree = "<group>"; };
		BC7FD13F1CB0B3B200037949 /* Opacity_GL.fsh */ = {isa = PBXFileReference; fileEncoding = 4; lastKnownFileType = sourcecode.glsl; name = Opacity_GL.fsh; path = Source/Operations/Shaders/Opacity_GL.fsh; sourceTree = "<group>"; };
		BC7FD1411CB0B47300037949 /* MonochromeFilter.swift */ = {isa = PBXFileReference; fileEncoding = 4; lastKnownFileType = sourcecode.swift; name = MonochromeFilter.swift; path = Source/Operations/MonochromeFilter.swift; sourceTree = "<group>"; };
		BC7FD1431CB0B53A00037949 /* Monochrome_GL.fsh */ = {isa = PBXFileReference; fileEncoding = 4; lastKnownFileType = sourcecode.glsl; name = Monochrome_GL.fsh; path = Source/Operations/Shaders/Monochrome_GL.fsh; sourceTree = "<group>"; };
		BC7FD1451CB0B6F500037949 /* Vignette.swift */ = {isa = PBXFileReference; fileEncoding = 4; lastKnownFileType = sourcecode.swift; name = Vignette.swift; path = Source/Operations/Vignette.swift; sourceTree = "<group>"; };
		BC7FD1471CB0B70D00037949 /* Vignette_GL.fsh */ = {isa = PBXFileReference; fileEncoding = 4; lastKnownFileType = sourcecode.glsl; name = Vignette_GL.fsh; path = Source/Operations/Shaders/Vignette_GL.fsh; sourceTree = "<group>"; };
		BC7FD1491CB0BBAD00037949 /* ChromaKey_GL.fsh */ = {isa = PBXFileReference; fileEncoding = 4; lastKnownFileType = sourcecode.glsl; name = ChromaKey_GL.fsh; path = Source/Operations/Shaders/ChromaKey_GL.fsh; sourceTree = "<group>"; };
		BC7FD14B1CB0BBC700037949 /* ChromaKeying.swift */ = {isa = PBXFileReference; fileEncoding = 4; lastKnownFileType = sourcecode.swift; name = ChromaKeying.swift; path = Source/Operations/ChromaKeying.swift; sourceTree = "<group>"; };
		BC7FD14D1CB0BD3900037949 /* ZoomBlur.swift */ = {isa = PBXFileReference; fileEncoding = 4; lastKnownFileType = sourcecode.swift; name = ZoomBlur.swift; path = Source/Operations/ZoomBlur.swift; sourceTree = "<group>"; };
		BC7FD14F1CB0BE0B00037949 /* ZoomBlur_GL.fsh */ = {isa = PBXFileReference; fileEncoding = 4; lastKnownFileType = sourcecode.glsl; name = ZoomBlur_GL.fsh; path = Source/Operations/Shaders/ZoomBlur_GL.fsh; sourceTree = "<group>"; };
		BC7FD1511CB0C12D00037949 /* LookupFilter.swift */ = {isa = PBXFileReference; fileEncoding = 4; lastKnownFileType = sourcecode.swift; name = LookupFilter.swift; path = Source/Operations/LookupFilter.swift; sourceTree = "<group>"; };
		BC7FD1531CB0C3B700037949 /* Lookup_GL.fsh */ = {isa = PBXFileReference; fileEncoding = 4; lastKnownFileType = sourcecode.glsl; name = Lookup_GL.fsh; path = Source/Operations/Shaders/Lookup_GL.fsh; sourceTree = "<group>"; };
		BC7FD1551CB0C42000037949 /* AmatorkaFilter.swift */ = {isa = PBXFileReference; fileEncoding = 4; lastKnownFileType = sourcecode.swift; name = AmatorkaFilter.swift; path = Source/Operations/AmatorkaFilter.swift; sourceTree = "<group>"; };
		BC7FD1571CB0C49F00037949 /* MissEtikateFilter.swift */ = {isa = PBXFileReference; fileEncoding = 4; lastKnownFileType = sourcecode.swift; name = MissEtikateFilter.swift; path = Source/Operations/MissEtikateFilter.swift; sourceTree = "<group>"; };
		BC7FD1591CB0C77900037949 /* Matrix.swift */ = {isa = PBXFileReference; fileEncoding = 4; lastKnownFileType = sourcecode.swift; name = Matrix.swift; path = Source/Matrix.swift; sourceTree = "<group>"; };
		BC7FD15C1CB0CCD000037949 /* ColorMatrixFilter.swift */ = {isa = PBXFileReference; fileEncoding = 4; lastKnownFileType = sourcecode.swift; name = ColorMatrixFilter.swift; path = Source/Operations/ColorMatrixFilter.swift; sourceTree = "<group>"; };
		BC7FD15E1CB0CD8000037949 /* ColorMatrix_GL.fsh */ = {isa = PBXFileReference; fileEncoding = 4; lastKnownFileType = sourcecode.glsl; name = ColorMatrix_GL.fsh; path = Source/Operations/Shaders/ColorMatrix_GL.fsh; sourceTree = "<group>"; };
		BC7FD1601CB0CDDF00037949 /* SepiaToneFilter.swift */ = {isa = PBXFileReference; fileEncoding = 4; lastKnownFileType = sourcecode.swift; name = SepiaToneFilter.swift; path = Source/Operations/SepiaToneFilter.swift; sourceTree = "<group>"; };
		BC7FD1621CB17C8D00037949 /* ImageOrientation.swift */ = {isa = PBXFileReference; fileEncoding = 4; lastKnownFileType = sourcecode.swift; name = ImageOrientation.swift; path = Source/ImageOrientation.swift; sourceTree = "<group>"; };
		BC7FD1721CB1C0E600037949 /* PolkaDot.swift */ = {isa = PBXFileReference; fileEncoding = 4; lastKnownFileType = sourcecode.swift; name = PolkaDot.swift; path = Source/Operations/PolkaDot.swift; sourceTree = "<group>"; };
		BC7FD1741CB1C22200037949 /* Pixellate.swift */ = {isa = PBXFileReference; fileEncoding = 4; lastKnownFileType = sourcecode.swift; name = Pixellate.swift; path = Source/Operations/Pixellate.swift; sourceTree = "<group>"; };
		BC7FD1761CB1C24B00037949 /* Pixellate_GL.fsh */ = {isa = PBXFileReference; fileEncoding = 4; lastKnownFileType = sourcecode.glsl; name = Pixellate_GL.fsh; path = Source/Operations/Shaders/Pixellate_GL.fsh; sourceTree = "<group>"; };
		BC7FD1781CB1C97700037949 /* PolarPixellate.swift */ = {isa = PBXFileReference; fileEncoding = 4; lastKnownFileType = sourcecode.swift; name = PolarPixellate.swift; path = Source/Operations/PolarPixellate.swift; sourceTree = "<group>"; };
		BC7FD17A1CB1C99900037949 /* PolarPixellate_GL.fsh */ = {isa = PBXFileReference; fileEncoding = 4; lastKnownFileType = sourcecode.glsl; name = PolarPixellate_GL.fsh; path = Source/Operations/Shaders/PolarPixellate_GL.fsh; sourceTree = "<group>"; };
		BC7FD17C1CB1CBA700037949 /* Crosshatch.swift */ = {isa = PBXFileReference; fileEncoding = 4; lastKnownFileType = sourcecode.swift; name = Crosshatch.swift; path = Source/Operations/Crosshatch.swift; sourceTree = "<group>"; };
		BC7FD17E1CB1CBCF00037949 /* Crosshatch_GL.fsh */ = {isa = PBXFileReference; fileEncoding = 4; lastKnownFileType = sourcecode.glsl; name = Crosshatch_GL.fsh; path = Source/Operations/Shaders/Crosshatch_GL.fsh; sourceTree = "<group>"; };
		BC7FD1801CB1CCCF00037949 /* BulgeDistortion.swift */ = {isa = PBXFileReference; fileEncoding = 4; lastKnownFileType = sourcecode.swift; name = BulgeDistortion.swift; path = Source/Operations/BulgeDistortion.swift; sourceTree = "<group>"; };
		BC7FD1821CB1CD4D00037949 /* BulgeDistortion_GL.fsh */ = {isa = PBXFileReference; fileEncoding = 4; lastKnownFileType = sourcecode.glsl; name = BulgeDistortion_GL.fsh; path = Source/Operations/Shaders/BulgeDistortion_GL.fsh; sourceTree = "<group>"; };
		BC7FD1841CB1CE0D00037949 /* PinchDistortion.swift */ = {isa = PBXFileReference; fileEncoding = 4; lastKnownFileType = sourcecode.swift; name = PinchDistortion.swift; path = Source/Operations/PinchDistortion.swift; sourceTree = "<group>"; };
		BC7FD1861CB1CE7800037949 /* PinchDistortion_GL.fsh */ = {isa = PBXFileReference; fileEncoding = 4; lastKnownFileType = sourcecode.glsl; name = PinchDistortion_GL.fsh; path = Source/Operations/Shaders/PinchDistortion_GL.fsh; sourceTree = "<group>"; };
		BC7FD1881CB1CEFF00037949 /* SphereRefraction.swift */ = {isa = PBXFileReference; fileEncoding = 4; lastKnownFileType = sourcecode.swift; name = SphereRefraction.swift; path = Source/Operations/SphereRefraction.swift; sourceTree = "<group>"; };
		BC7FD18A1CB1CFA000037949 /* SphereRefraction_GL.fsh */ = {isa = PBXFileReference; fileEncoding = 4; lastKnownFileType = sourcecode.glsl; name = SphereRefraction_GL.fsh; path = Source/Operations/Shaders/SphereRefraction_GL.fsh; sourceTree = "<group>"; };
		BC7FD18C1CB1D03600037949 /* GlassSphereRefraction.swift */ = {isa = PBXFileReference; fileEncoding = 4; lastKnownFileType = sourcecode.swift; name = GlassSphereRefraction.swift; path = Source/Operations/GlassSphereRefraction.swift; sourceTree = "<group>"; };
		BC7FD18E1CB1D04B00037949 /* GlassSphere_GL.fsh */ = {isa = PBXFileReference; fileEncoding = 4; lastKnownFileType = sourcecode.glsl; name = GlassSphere_GL.fsh; path = Source/Operations/Shaders/GlassSphere_GL.fsh; sourceTree = "<group>"; };
		BC7FD1901CB1D2A300037949 /* ImageGenerator.swift */ = {isa = PBXFileReference; fileEncoding = 4; lastKnownFileType = sourcecode.swift; name = ImageGenerator.swift; path = Source/ImageGenerator.swift; sourceTree = "<group>"; };
		BC7FD1921CB1D38500037949 /* Size.swift */ = {isa = PBXFileReference; fileEncoding = 4; lastKnownFileType = sourcecode.swift; name = Size.swift; path = Source/Size.swift; sourceTree = "<group>"; };
		BC7FD1951CB1F47D00037949 /* SolidColorGenerator.swift */ = {isa = PBXFileReference; fileEncoding = 4; lastKnownFileType = sourcecode.swift; name = SolidColorGenerator.swift; path = Source/Operations/SolidColorGenerator.swift; sourceTree = "<group>"; };
		BC7FD1981CB1FB3B00037949 /* CrosshairGenerator.swift */ = {isa = PBXFileReference; fileEncoding = 4; lastKnownFileType = sourcecode.swift; name = CrosshairGenerator.swift; path = Source/Operations/CrosshairGenerator.swift; sourceTree = "<group>"; };
		BC7FD19A1CB203A100037949 /* Crosshair_GL.fsh */ = {isa = PBXFileReference; fileEncoding = 4; lastKnownFileType = sourcecode.glsl; name = Crosshair_GL.fsh; path = Source/Operations/Shaders/Crosshair_GL.fsh; sourceTree = "<group>"; };
		BC7FD19B1CB203A100037949 /* Crosshair.vsh */ = {isa = PBXFileReference; fileEncoding = 4; lastKnownFileType = sourcecode.glsl; name = Crosshair.vsh; path = Source/Operations/Shaders/Crosshair.vsh; sourceTree = "<group>"; };
		BC7FD19E1CB20B1300037949 /* LineGenerator.swift */ = {isa = PBXFileReference; fileEncoding = 4; lastKnownFileType = sourcecode.swift; name = LineGenerator.swift; path = Source/Operations/LineGenerator.swift; sourceTree = "<group>"; };
		BC7FD1A01CB20DC500037949 /* Line_GL.fsh */ = {isa = PBXFileReference; fileEncoding = 4; lastKnownFileType = sourcecode.glsl; name = Line_GL.fsh; path = Source/Operations/Shaders/Line_GL.fsh; sourceTree = "<group>"; };
		BC7FD1A11CB20DC500037949 /* Line.vsh */ = {isa = PBXFileReference; fileEncoding = 4; lastKnownFileType = sourcecode.glsl; name = Line.vsh; path = Source/Operations/Shaders/Line.vsh; sourceTree = "<group>"; };
		BC7FD1A41CB2160B00037949 /* CircleGenerator.swift */ = {isa = PBXFileReference; fileEncoding = 4; lastKnownFileType = sourcecode.swift; name = CircleGenerator.swift; path = Source/Operations/CircleGenerator.swift; sourceTree = "<group>"; };
		BC7FD1A61CB219C000037949 /* Circle_GL.fsh */ = {isa = PBXFileReference; fileEncoding = 4; lastKnownFileType = sourcecode.glsl; name = Circle_GL.fsh; path = Source/Operations/Shaders/Circle_GL.fsh; sourceTree = "<group>"; };
		BC7FD1A81CB21D3C00037949 /* Circle.vsh */ = {isa = PBXFileReference; fileEncoding = 4; lastKnownFileType = sourcecode.glsl; name = Circle.vsh; path = Source/Operations/Shaders/Circle.vsh; sourceTree = "<group>"; };
		BC7FD1AA1CB222E300037949 /* FillMode.swift */ = {isa = PBXFileReference; fileEncoding = 4; lastKnownFileType = sourcecode.swift; name = FillMode.swift; path = Source/FillMode.swift; sourceTree = "<group>"; };
		BC8B7A8C1CB5A6C500ACF7AA /* TwoStageOperation.swift */ = {isa = PBXFileReference; fileEncoding = 4; lastKnownFileType = sourcecode.swift; name = TwoStageOperation.swift; path = Source/TwoStageOperation.swift; sourceTree = "<group>"; };
		BC8B7A8E1CB5A84C00ACF7AA /* BoxBlur.swift */ = {isa = PBXFileReference; fileEncoding = 4; lastKnownFileType = sourcecode.swift; name = BoxBlur.swift; path = Source/Operations/BoxBlur.swift; sourceTree = "<group>"; };
		BC91EDCC1C91DF8600C704A8 /* Passthrough_GL.fsh */ = {isa = PBXFileReference; fileEncoding = 4; lastKnownFileType = sourcecode.glsl; name = Passthrough_GL.fsh; path = Source/Operations/Shaders/Passthrough_GL.fsh; sourceTree = "<group>"; };
		BC91EDCE1C91E92000C704A8 /* OneInput.vsh */ = {isa = PBXFileReference; fileEncoding = 4; lastKnownFileType = sourcecode.glsl; name = OneInput.vsh; path = Source/Operations/Shaders/OneInput.vsh; sourceTree = "<group>"; };
		BC9673401C8B897100FB64C2 /* FramebufferCache.swift */ = {isa = PBXFileReference; fileEncoding = 4; lastKnownFileType = sourcecode.swift; name = FramebufferCache.swift; path = Source/FramebufferCache.swift; sourceTree = "<group>"; };
		BC9673421C8B8A8100FB64C2 /* OpenGLRendering.swift */ = {isa = PBXFileReference; fileEncoding = 4; lastKnownFileType = sourcecode.swift; name = OpenGLRendering.swift; path = Source/OpenGLRendering.swift; sourceTree = "<group>"; };
		BC9E34E91E524A2200B8604F /* GPUImage.framework */ = {isa = PBXFileReference; explicitFileType = wrapper.framework; includeInIndex = 0; path = GPUImage.framework; sourceTree = BUILT_PRODUCTS_DIR; };
		BC9E34F11E524A2200B8604F /* GPUImageTests_iOS.xctest */ = {isa = PBXFileReference; explicitFileType = wrapper.cfbundle; includeInIndex = 0; path = GPUImageTests_iOS.xctest; sourceTree = BUILT_PRODUCTS_DIR; };
		BC9E35011E524BE200B8604F /* OpenGLES.framework */ = {isa = PBXFileReference; lastKnownFileType = wrapper.framework; name = OpenGLES.framework; path = Platforms/iPhoneOS.platform/Developer/SDKs/iPhoneOS10.2.sdk/System/Library/Frameworks/OpenGLES.framework; sourceTree = DEVELOPER_DIR; };
		BC9E35051E524C5700B8604F /* OpenGLContext.swift */ = {isa = PBXFileReference; fileEncoding = 4; lastKnownFileType = sourcecode.swift; name = OpenGLContext.swift; path = Source/iOS/OpenGLContext.swift; sourceTree = "<group>"; };
		BC9E350B1E524CB900B8604F /* Camera.swift */ = {isa = PBXFileReference; fileEncoding = 4; lastKnownFileType = sourcecode.swift; name = Camera.swift; path = Source/iOS/Camera.swift; sourceTree = "<group>"; };
		BC9E350C1E524CB900B8604F /* MovieInput.swift */ = {isa = PBXFileReference; fileEncoding = 4; lastKnownFileType = sourcecode.swift; name = MovieInput.swift; path = Source/iOS/MovieInput.swift; sourceTree = "<group>"; };
		BC9E350D1E524CB900B8604F /* PictureInput.swift */ = {isa = PBXFileReference; fileEncoding = 4; lastKnownFileType = sourcecode.swift; name = PictureInput.swift; path = Source/iOS/PictureInput.swift; sourceTree = "<group>"; };
		BC9E35111E524CE400B8604F /* YUVConversionFullRange_GLES.fsh */ = {isa = PBXFileReference; fileEncoding = 4; lastKnownFileType = sourcecode.glsl; name = YUVConversionFullRange_GLES.fsh; path = Source/Operations/Shaders/YUVConversionFullRange_GLES.fsh; sourceTree = "<group>"; };
		BC9E35121E524CE400B8604F /* YUVConversionFullRangeUVPlanar_GL.fsh */ = {isa = PBXFileReference; fileEncoding = 4; lastKnownFileType = sourcecode.glsl; name = YUVConversionFullRangeUVPlanar_GL.fsh; path = Source/Operations/Shaders/YUVConversionFullRangeUVPlanar_GL.fsh; sourceTree = "<group>"; };
		BC9E35131E524CE400B8604F /* YUVConversionFullRangeUVPlanar_GLES.fsh */ = {isa = PBXFileReference; fileEncoding = 4; lastKnownFileType = sourcecode.glsl; name = YUVConversionFullRangeUVPlanar_GLES.fsh; path = Source/Operations/Shaders/YUVConversionFullRangeUVPlanar_GLES.fsh; sourceTree = "<group>"; };
		BC9E35141E524CE400B8604F /* YUVConversionVideoRange_GLES.fsh */ = {isa = PBXFileReference; fileEncoding = 4; lastKnownFileType = sourcecode.glsl; name = YUVConversionVideoRange_GLES.fsh; path = Source/Operations/Shaders/YUVConversionVideoRange_GLES.fsh; sourceTree = "<group>"; };
		BC9E35211E524D4D00B8604F /* MovieOutput.swift */ = {isa = PBXFileReference; fileEncoding = 4; lastKnownFileType = sourcecode.swift; name = MovieOutput.swift; path = Source/iOS/MovieOutput.swift; sourceTree = "<group>"; };
		BC9E35221E524D4D00B8604F /* PictureOutput.swift */ = {isa = PBXFileReference; fileEncoding = 4; lastKnownFileType = sourcecode.swift; name = PictureOutput.swift; path = Source/iOS/PictureOutput.swift; sourceTree = "<group>"; };
		BC9E35231E524D4D00B8604F /* RenderView.swift */ = {isa = PBXFileReference; fileEncoding = 4; lastKnownFileType = sourcecode.swift; name = RenderView.swift; path = Source/iOS/RenderView.swift; sourceTree = "<group>"; };
		BC9E35491E524DC100B8604F /* Crosshair_GLES.fsh */ = {isa = PBXFileReference; fileEncoding = 4; lastKnownFileType = sourcecode.glsl; name = Crosshair_GLES.fsh; path = Source/Operations/Shaders/Crosshair_GLES.fsh; sourceTree = "<group>"; };
		BC9E354B1E524DD400B8604F /* Line_GLES.fsh */ = {isa = PBXFileReference; fileEncoding = 4; lastKnownFileType = sourcecode.glsl; name = Line_GLES.fsh; path = Source/Operations/Shaders/Line_GLES.fsh; sourceTree = "<group>"; };
		BC9E354D1E524E0300B8604F /* Circle_GLES.fsh */ = {isa = PBXFileReference; fileEncoding = 4; lastKnownFileType = sourcecode.glsl; name = Circle_GLES.fsh; path = Source/Operations/Shaders/Circle_GLES.fsh; sourceTree = "<group>"; };
		BC9E35531E52521F00B8604F /* ConvertedShaders_GLES.swift */ = {isa = PBXFileReference; fileEncoding = 4; lastKnownFileType = sourcecode.swift; name = ConvertedShaders_GLES.swift; path = Source/Operations/Shaders/ConvertedShaders_GLES.swift; sourceTree = SOURCE_ROOT; };
		BC9E355C1E5252E900B8604F /* Passthrough_GLES.fsh */ = {isa = PBXFileReference; fileEncoding = 4; lastKnownFileType = sourcecode.glsl; name = Passthrough_GLES.fsh; path = Source/Operations/Shaders/Passthrough_GLES.fsh; sourceTree = "<group>"; };
		BCA4E22F1CC31276007B51BA /* Solarize.swift */ = {isa = PBXFileReference; fileEncoding = 4; lastKnownFileType = sourcecode.swift; name = Solarize.swift; path = Source/Operations/Solarize.swift; sourceTree = "<group>"; };
		BCA4E2311CC312EF007B51BA /* Solarize_GL.fsh */ = {isa = PBXFileReference; fileEncoding = 4; lastKnownFileType = sourcecode.glsl; name = Solarize_GL.fsh; path = Source/Operations/Shaders/Solarize_GL.fsh; sourceTree = "<group>"; };
		BCA4E2381CC3161B007B51BA /* Vibrance_GL.fsh */ = {isa = PBXFileReference; fileEncoding = 4; lastKnownFileType = sourcecode.glsl; name = Vibrance_GL.fsh; path = Source/Operations/Shaders/Vibrance_GL.fsh; sourceTree = "<group>"; };
		BCA4E23A1CC35044007B51BA /* Vibrance.swift */ = {isa = PBXFileReference; fileEncoding = 4; lastKnownFileType = sourcecode.swift; name = Vibrance.swift; path = Source/Operations/Vibrance.swift; sourceTree = "<group>"; };
		BCA4E2441CC3EE85007B51BA /* HighlightAndShadowTint.swift */ = {isa = PBXFileReference; fileEncoding = 4; lastKnownFileType = sourcecode.swift; name = HighlightAndShadowTint.swift; path = Source/Operations/HighlightAndShadowTint.swift; sourceTree = "<group>"; };
		BCA4E2461CC3EE94007B51BA /* HighlightShadowTint_GL.fsh */ = {isa = PBXFileReference; fileEncoding = 4; lastKnownFileType = sourcecode.glsl; name = HighlightShadowTint_GL.fsh; path = Source/Operations/Shaders/HighlightShadowTint_GL.fsh; sourceTree = "<group>"; };
		BCA4E2481CC3EF26007B51BA /* ColourFASTFeatureDetection.swift */ = {isa = PBXFileReference; fileEncoding = 4; lastKnownFileType = sourcecode.swift; name = ColourFASTFeatureDetection.swift; path = Source/Operations/ColourFASTFeatureDetection.swift; sourceTree = "<group>"; };
		BCA4E24A1CC3F3C5007B51BA /* ColourFASTDecriptor_GL.fsh */ = {isa = PBXFileReference; fileEncoding = 4; lastKnownFileType = sourcecode.glsl; name = ColourFASTDecriptor_GL.fsh; path = Source/Operations/Shaders/ColourFASTDecriptor_GL.fsh; sourceTree = "<group>"; };
		BCA4E24B1CC3F3C5007B51BA /* ColourFASTDecriptor.vsh */ = {isa = PBXFileReference; fileEncoding = 4; lastKnownFileType = sourcecode.glsl; name = ColourFASTDecriptor.vsh; path = Source/Operations/Shaders/ColourFASTDecriptor.vsh; sourceTree = "<group>"; };
		BCA4E2581CC3F832007B51BA /* ColorLocalBinaryPattern.swift */ = {isa = PBXFileReference; fileEncoding = 4; lastKnownFileType = sourcecode.swift; name = ColorLocalBinaryPattern.swift; path = Source/Operations/ColorLocalBinaryPattern.swift; sourceTree = "<group>"; };
		BCA4E25A1CC3F849007B51BA /* ColorLocalBinaryPattern_GL.fsh */ = {isa = PBXFileReference; fileEncoding = 4; lastKnownFileType = sourcecode.glsl; name = ColorLocalBinaryPattern_GL.fsh; path = Source/Operations/Shaders/ColorLocalBinaryPattern_GL.fsh; sourceTree = "<group>"; };
		BCB279E71C8D0BA30013E213 /* BasicOperation.swift */ = {isa = PBXFileReference; fileEncoding = 4; lastKnownFileType = sourcecode.swift; name = BasicOperation.swift; path = Source/BasicOperation.swift; sourceTree = "<group>"; };
		BCB279E91C8D0E800013E213 /* Camera.swift */ = {isa = PBXFileReference; fileEncoding = 4; lastKnownFileType = sourcecode.swift; name = Camera.swift; path = Source/Mac/Camera.swift; sourceTree = "<group>"; };
		BCB279EB1C8D11630013E213 /* Framebuffer.swift */ = {isa = PBXFileReference; fileEncoding = 4; lastKnownFileType = sourcecode.swift; name = Framebuffer.swift; path = Source/Framebuffer.swift; sourceTree = "<group>"; };
		BCB825B51CC9C1F100339790 /* MovieOutput.swift */ = {isa = PBXFileReference; fileEncoding = 4; lastKnownFileType = sourcecode.swift; name = MovieOutput.swift; path = Source/Mac/MovieOutput.swift; sourceTree = "<group>"; };
		BCB825BA1CC9C96B00339790 /* Timestamp.swift */ = {isa = PBXFileReference; fileEncoding = 4; lastKnownFileType = sourcecode.swift; name = Timestamp.swift; path = Source/Timestamp.swift; sourceTree = "<group>"; };
		BCBEC0C51CCD2E6200B70ED7 /* Histogram.swift */ = {isa = PBXFileReference; fileEncoding = 4; lastKnownFileType = sourcecode.swift; name = Histogram.swift; path = Source/Operations/Histogram.swift; sourceTree = "<group>"; };
		BCBEC0C71CCD2E8900B70ED7 /* HistogramAccumulation_GL.fsh */ = {isa = PBXFileReference; fileEncoding = 4; lastKnownFileType = sourcecode.glsl; name = HistogramAccumulation_GL.fsh; path = Source/Operations/Shaders/HistogramAccumulation_GL.fsh; sourceTree = "<group>"; };
		BCBEC0C81CCD2E8900B70ED7 /* HistogramBlueSampling.vsh */ = {isa = PBXFileReference; fileEncoding = 4; lastKnownFileType = sourcecode.glsl; name = HistogramBlueSampling.vsh; path = Source/Operations/Shaders/HistogramBlueSampling.vsh; sourceTree = "<group>"; };
		BCBEC0C91CCD2E8900B70ED7 /* HistogramGreenSampling.vsh */ = {isa = PBXFileReference; fileEncoding = 4; lastKnownFileType = sourcecode.glsl; name = HistogramGreenSampling.vsh; path = Source/Operations/Shaders/HistogramGreenSampling.vsh; sourceTree = "<group>"; };
		BCBEC0CA1CCD2E8900B70ED7 /* HistogramLuminanceSampling.vsh */ = {isa = PBXFileReference; fileEncoding = 4; lastKnownFileType = sourcecode.glsl; name = HistogramLuminanceSampling.vsh; path = Source/Operations/Shaders/HistogramLuminanceSampling.vsh; sourceTree = "<group>"; };
		BCBEC0CB1CCD2E8900B70ED7 /* HistogramRedSampling.vsh */ = {isa = PBXFileReference; fileEncoding = 4; lastKnownFileType = sourcecode.glsl; name = HistogramRedSampling.vsh; path = Source/Operations/Shaders/HistogramRedSampling.vsh; sourceTree = "<group>"; };
		BCBEC0DF1CCD492D00B70ED7 /* HistogramEqualization.swift */ = {isa = PBXFileReference; fileEncoding = 4; lastKnownFileType = sourcecode.swift; name = HistogramEqualization.swift; path = Source/Operations/HistogramEqualization.swift; sourceTree = "<group>"; };
		BCBEC0E11CCD496B00B70ED7 /* HistogramEqualizationBlue_GL.fsh */ = {isa = PBXFileReference; fileEncoding = 4; lastKnownFileType = sourcecode.glsl; name = HistogramEqualizationBlue_GL.fsh; path = Source/Operations/Shaders/HistogramEqualizationBlue_GL.fsh; sourceTree = "<group>"; };
		BCBEC0E21CCD496B00B70ED7 /* HistogramEqualizationGreen_GL.fsh */ = {isa = PBXFileReference; fileEncoding = 4; lastKnownFileType = sourcecode.glsl; name = HistogramEqualizationGreen_GL.fsh; path = Source/Operations/Shaders/HistogramEqualizationGreen_GL.fsh; sourceTree = "<group>"; };
		BCBEC0E31CCD496B00B70ED7 /* HistogramEqualizationLuminance_GL.fsh */ = {isa = PBXFileReference; fileEncoding = 4; lastKnownFileType = sourcecode.glsl; name = HistogramEqualizationLuminance_GL.fsh; path = Source/Operations/Shaders/HistogramEqualizationLuminance_GL.fsh; sourceTree = "<group>"; };
		BCBEC0E41CCD496B00B70ED7 /* HistogramEqualizationRed_GL.fsh */ = {isa = PBXFileReference; fileEncoding = 4; lastKnownFileType = sourcecode.glsl; name = HistogramEqualizationRed_GL.fsh; path = Source/Operations/Shaders/HistogramEqualizationRed_GL.fsh; sourceTree = "<group>"; };
		BCBEC0E51CCD496B00B70ED7 /* HistogramEqualizationRGB_GL.fsh */ = {isa = PBXFileReference; fileEncoding = 4; lastKnownFileType = sourcecode.glsl; name = HistogramEqualizationRGB_GL.fsh; path = Source/Operations/Shaders/HistogramEqualizationRGB_GL.fsh; sourceTree = "<group>"; };
		BCBEC0F91CCD993900B70ED7 /* MovieInput.swift */ = {isa = PBXFileReference; fileEncoding = 4; lastKnownFileType = sourcecode.swift; name = MovieInput.swift; path = Source/Mac/MovieInput.swift; sourceTree = "<group>"; };
		BCD1B1491C66AE00001F2BDC /* SerialDispatch.swift */ = {isa = PBXFileReference; fileEncoding = 4; lastKnownFileType = sourcecode.swift; name = SerialDispatch.swift; path = Source/SerialDispatch.swift; sourceTree = "<group>"; };
		BCD1B14B1C66B225001F2BDC /* Pipeline.swift */ = {isa = PBXFileReference; fileEncoding = 4; lastKnownFileType = sourcecode.swift; name = Pipeline.swift; path = Source/Pipeline.swift; sourceTree = "<group>"; };
		BCE111A41CBC94FD005293A4 /* AverageLuminanceExtractor.swift */ = {isa = PBXFileReference; fileEncoding = 4; lastKnownFileType = sourcecode.swift; name = AverageLuminanceExtractor.swift; path = Source/Operations/AverageLuminanceExtractor.swift; sourceTree = "<group>"; };
		BCE111A61CBC9839005293A4 /* AverageLuminance_GL.fsh */ = {isa = PBXFileReference; fileEncoding = 4; lastKnownFileType = sourcecode.glsl; name = AverageLuminance_GL.fsh; path = Source/Operations/Shaders/AverageLuminance_GL.fsh; sourceTree = "<group>"; };
		BCE111A81CBC9960005293A4 /* AverageLuminanceThreshold.swift */ = {isa = PBXFileReference; fileEncoding = 4; lastKnownFileType = sourcecode.swift; name = AverageLuminanceThreshold.swift; path = Source/Operations/AverageLuminanceThreshold.swift; sourceTree = "<group>"; };
		BCE111AA1CBC9B1F005293A4 /* MotionDetector.swift */ = {isa = PBXFileReference; fileEncoding = 4; lastKnownFileType = sourcecode.swift; name = MotionDetector.swift; path = Source/Operations/MotionDetector.swift; sourceTree = "<group>"; };
		BCE111AC1CBC9BAC005293A4 /* MotionBlur.vsh */ = {isa = PBXFileReference; fileEncoding = 4; lastKnownFileType = sourcecode.glsl; name = MotionBlur.vsh; path = Source/Operations/Shaders/MotionBlur.vsh; sourceTree = "<group>"; };
		BCE111AD1CBC9BAC005293A4 /* MotionComparison_GL.fsh */ = {isa = PBXFileReference; fileEncoding = 4; lastKnownFileType = sourcecode.glsl; name = MotionComparison_GL.fsh; path = Source/Operations/Shaders/MotionComparison_GL.fsh; sourceTree = "<group>"; };
		BCFB07131CBF2A5A009B2333 /* YUVConversionFullRange_GL.fsh */ = {isa = PBXFileReference; fileEncoding = 4; lastKnownFileType = sourcecode.glsl; name = YUVConversionFullRange_GL.fsh; path = Source/Operations/Shaders/YUVConversionFullRange_GL.fsh; sourceTree = "<group>"; };
		BCFB07141CBF2A5A009B2333 /* YUVConversionVideoRange_GL.fsh */ = {isa = PBXFileReference; fileEncoding = 4; lastKnownFileType = sourcecode.glsl; name = YUVConversionVideoRange_GL.fsh; path = Source/Operations/Shaders/YUVConversionVideoRange_GL.fsh; sourceTree = "<group>"; };
		BCFB07911CBF37A1009B2333 /* TextureInput.swift */ = {isa = PBXFileReference; fileEncoding = 4; lastKnownFileType = sourcecode.swift; name = TextureInput.swift; path = Source/TextureInput.swift; sourceTree = "<group>"; };
		BCFB07941CBF399B009B2333 /* TextureOutput.swift */ = {isa = PBXFileReference; fileEncoding = 4; lastKnownFileType = sourcecode.swift; name = TextureOutput.swift; path = Source/TextureOutput.swift; sourceTree = "<group>"; };
		BCFB07A11CBF4EA5009B2333 /* FiveInput.vsh */ = {isa = PBXFileReference; fileEncoding = 4; lastKnownFileType = sourcecode.glsl; name = FiveInput.vsh; path = Source/Operations/Shaders/FiveInput.vsh; sourceTree = "<group>"; };
		BCFB07A21CBF4EA5009B2333 /* FourInput.vsh */ = {isa = PBXFileReference; fileEncoding = 4; lastKnownFileType = sourcecode.glsl; name = FourInput.vsh; path = Source/Operations/Shaders/FourInput.vsh; sourceTree = "<group>"; };
		BCFF46891CB73E1400A0C521 /* Erosion.swift */ = {isa = PBXFileReference; fileEncoding = 4; lastKnownFileType = sourcecode.swift; name = Erosion.swift; path = Source/Operations/Erosion.swift; sourceTree = "<group>"; };
		BCFF468B1CB7417700A0C521 /* Dilation.swift */ = {isa = PBXFileReference; fileEncoding = 4; lastKnownFileType = sourcecode.swift; name = Dilation.swift; path = Source/Operations/Dilation.swift; sourceTree = "<group>"; };
		BCFF468D1CB741C900A0C521 /* Dilation1_GL.fsh */ = {isa = PBXFileReference; fileEncoding = 4; lastKnownFileType = sourcecode.glsl; name = Dilation1_GL.fsh; path = Source/Operations/Shaders/Dilation1_GL.fsh; sourceTree = "<group>"; };
		BCFF468E1CB741C900A0C521 /* Dilation2_GL.fsh */ = {isa = PBXFileReference; fileEncoding = 4; lastKnownFileType = sourcecode.glsl; name = Dilation2_GL.fsh; path = Source/Operations/Shaders/Dilation2_GL.fsh; sourceTree = "<group>"; };
		BCFF468F1CB741C900A0C521 /* Dilation3_GL.fsh */ = {isa = PBXFileReference; fileEncoding = 4; lastKnownFileType = sourcecode.glsl; name = Dilation3_GL.fsh; path = Source/Operations/Shaders/Dilation3_GL.fsh; sourceTree = "<group>"; };
		BCFF46901CB741C900A0C521 /* Dilation4_GL.fsh */ = {isa = PBXFileReference; fileEncoding = 4; lastKnownFileType = sourcecode.glsl; name = Dilation4_GL.fsh; path = Source/Operations/Shaders/Dilation4_GL.fsh; sourceTree = "<group>"; };
		BCFF46911CB741C900A0C521 /* Erosion1_GL.fsh */ = {isa = PBXFileReference; fileEncoding = 4; lastKnownFileType = sourcecode.glsl; name = Erosion1_GL.fsh; path = Source/Operations/Shaders/Erosion1_GL.fsh; sourceTree = "<group>"; };
		BCFF46921CB741C900A0C521 /* Erosion2_GL.fsh */ = {isa = PBXFileReference; fileEncoding = 4; lastKnownFileType = sourcecode.glsl; name = Erosion2_GL.fsh; path = Source/Operations/Shaders/Erosion2_GL.fsh; sourceTree = "<group>"; };
		BCFF46931CB741C900A0C521 /* Erosion3_GL.fsh */ = {isa = PBXFileReference; fileEncoding = 4; lastKnownFileType = sourcecode.glsl; name = Erosion3_GL.fsh; path = Source/Operations/Shaders/Erosion3_GL.fsh; sourceTree = "<group>"; };
		BCFF46941CB741C900A0C521 /* Erosion4_GL.fsh */ = {isa = PBXFileReference; fileEncoding = 4; lastKnownFileType = sourcecode.glsl; name = Erosion4_GL.fsh; path = Source/Operations/Shaders/Erosion4_GL.fsh; sourceTree = "<group>"; };
		BCFF46951CB741C900A0C521 /* ErosionDilation1.vsh */ = {isa = PBXFileReference; fileEncoding = 4; lastKnownFileType = sourcecode.glsl; name = ErosionDilation1.vsh; path = Source/Operations/Shaders/ErosionDilation1.vsh; sourceTree = "<group>"; };
		BCFF46961CB741C900A0C521 /* ErosionDilation2.vsh */ = {isa = PBXFileReference; fileEncoding = 4; lastKnownFileType = sourcecode.glsl; name = ErosionDilation2.vsh; path = Source/Operations/Shaders/ErosionDilation2.vsh; sourceTree = "<group>"; };
		BCFF46971CB741C900A0C521 /* ErosionDilation3.vsh */ = {isa = PBXFileReference; fileEncoding = 4; lastKnownFileType = sourcecode.glsl; name = ErosionDilation3.vsh; path = Source/Operations/Shaders/ErosionDilation3.vsh; sourceTree = "<group>"; };
		BCFF46981CB741C900A0C521 /* ErosionDilation4.vsh */ = {isa = PBXFileReference; fileEncoding = 4; lastKnownFileType = sourcecode.glsl; name = ErosionDilation4.vsh; path = Source/Operations/Shaders/ErosionDilation4.vsh; sourceTree = "<group>"; };
		BCFF46A51CB7428C00A0C521 /* OperationGroup.swift */ = {isa = PBXFileReference; fileEncoding = 4; lastKnownFileType = sourcecode.swift; name = OperationGroup.swift; path = Source/OperationGroup.swift; sourceTree = "<group>"; };
		BCFF46A71CB7488900A0C521 /* OpeningFilter.swift */ = {isa = PBXFileReference; fileEncoding = 4; lastKnownFileType = sourcecode.swift; name = OpeningFilter.swift; path = Source/Operations/OpeningFilter.swift; sourceTree = "<group>"; };
		BCFF46A91CB7507500A0C521 /* ClosingFilter.swift */ = {isa = PBXFileReference; fileEncoding = 4; lastKnownFileType = sourcecode.swift; name = ClosingFilter.swift; path = Source/Operations/ClosingFilter.swift; sourceTree = "<group>"; };
		BCFF46AB1CB7514400A0C521 /* UnsharpMask.swift */ = {isa = PBXFileReference; fileEncoding = 4; lastKnownFileType = sourcecode.swift; name = UnsharpMask.swift; path = Source/Operations/UnsharpMask.swift; sourceTree = "<group>"; };
		BCFF46AD1CB7554700A0C521 /* AdaptiveThreshold.swift */ = {isa = PBXFileReference; fileEncoding = 4; lastKnownFileType = sourcecode.swift; name = AdaptiveThreshold.swift; path = Source/Operations/AdaptiveThreshold.swift; sourceTree = "<group>"; };
		BCFF46AF1CB7561D00A0C521 /* AdaptiveThreshold_GL.fsh */ = {isa = PBXFileReference; fileEncoding = 4; lastKnownFileType = sourcecode.glsl; name = AdaptiveThreshold_GL.fsh; path = Source/Operations/Shaders/AdaptiveThreshold_GL.fsh; sourceTree = "<group>"; };
		BCFF46B01CB7561D00A0C521 /* UnsharpMask_GL.fsh */ = {isa = PBXFileReference; fileEncoding = 4; lastKnownFileType = sourcecode.glsl; name = UnsharpMask_GL.fsh; path = Source/Operations/Shaders/UnsharpMask_GL.fsh; sourceTree = "<group>"; };
		BCFF46B31CB756B800A0C521 /* SmoothToonFilter.swift */ = {isa = PBXFileReference; fileEncoding = 4; lastKnownFileType = sourcecode.swift; name = SmoothToonFilter.swift; path = Source/Operations/SmoothToonFilter.swift; sourceTree = "<group>"; };
		BCFF46B91CB8A7F300A0C521 /* SoftElegance.swift */ = {isa = PBXFileReference; fileEncoding = 4; lastKnownFileType = sourcecode.swift; name = SoftElegance.swift; path = Source/Operations/SoftElegance.swift; sourceTree = "<group>"; };
		BCFF46BB1CB8AB1B00A0C521 /* TiltShift.swift */ = {isa = PBXFileReference; fileEncoding = 4; lastKnownFileType = sourcecode.swift; name = TiltShift.swift; path = Source/Operations/TiltShift.swift; sourceTree = "<group>"; };
		BCFF46BD1CB8ACDA00A0C521 /* TiltShift_GL.fsh */ = {isa = PBXFileReference; fileEncoding = 4; lastKnownFileType = sourcecode.glsl; name = TiltShift_GL.fsh; path = Source/Operations/Shaders/TiltShift_GL.fsh; sourceTree = "<group>"; };
		BCFF46BF1CB9556B00A0C521 /* WhiteBalance.swift */ = {isa = PBXFileReference; fileEncoding = 4; lastKnownFileType = sourcecode.swift; name = WhiteBalance.swift; path = Source/Operations/WhiteBalance.swift; sourceTree = "<group>"; };
		BCFF46C11CB9560700A0C521 /* WhiteBalance_GL.fsh */ = {isa = PBXFileReference; fileEncoding = 4; lastKnownFileType = sourcecode.glsl; name = WhiteBalance_GL.fsh; path = Source/Operations/Shaders/WhiteBalance_GL.fsh; sourceTree = "<group>"; };
		BCFF46C31CB9565F00A0C521 /* MotionBlur.swift */ = {isa = PBXFileReference; fileEncoding = 4; lastKnownFileType = sourcecode.swift; lineEnding = 0; name = MotionBlur.swift; path = Source/Operations/MotionBlur.swift; sourceTree = "<group>"; };
		BCFF46C51CB968DE00A0C521 /* ImageBuffer.swift */ = {isa = PBXFileReference; fileEncoding = 4; lastKnownFileType = sourcecode.swift; name = ImageBuffer.swift; path = Source/Operations/ImageBuffer.swift; sourceTree = "<group>"; };
		BCFF46C71CB96AB100A0C521 /* LowPassFilter.swift */ = {isa = PBXFileReference; fileEncoding = 4; lastKnownFileType = sourcecode.swift; name = LowPassFilter.swift; path = Source/Operations/LowPassFilter.swift; sourceTree = "<group>"; };
		BCFF46C91CB96BD700A0C521 /* HighPassFilter.swift */ = {isa = PBXFileReference; fileEncoding = 4; lastKnownFileType = sourcecode.swift; name = HighPassFilter.swift; path = Source/Operations/HighPassFilter.swift; sourceTree = "<group>"; };
		BCFF46CC1CB9C0A700A0C521 /* BilateralBlur.swift */ = {isa = PBXFileReference; fileEncoding = 4; lastKnownFileType = sourcecode.swift; name = BilateralBlur.swift; path = Source/Operations/BilateralBlur.swift; sourceTree = "<group>"; };
		BCFF46CE1CB9C0BC00A0C521 /* BilateralBlur_GL.fsh */ = {isa = PBXFileReference; fileEncoding = 4; lastKnownFileType = sourcecode.glsl; name = BilateralBlur_GL.fsh; path = Source/Operations/Shaders/BilateralBlur_GL.fsh; sourceTree = "<group>"; };
		BCFF46CF1CB9C0BC00A0C521 /* BilateralBlur.vsh */ = {isa = PBXFileReference; fileEncoding = 4; lastKnownFileType = sourcecode.glsl; name = BilateralBlur.vsh; path = Source/Operations/Shaders/BilateralBlur.vsh; sourceTree = "<group>"; };
		BCFF46D21CB9C24500A0C521 /* HarrisCornerDetector.swift */ = {isa = PBXFileReference; fileEncoding = 4; lastKnownFileType = sourcecode.swift; name = HarrisCornerDetector.swift; path = Source/Operations/HarrisCornerDetector.swift; sourceTree = "<group>"; };
		BCFF46D41CB9E31B00A0C521 /* ThresholdedNonMaximumSuppression_GL.fsh */ = {isa = PBXFileReference; fileEncoding = 4; lastKnownFileType = sourcecode.glsl; name = ThresholdedNonMaximumSuppression_GL.fsh; path = Source/Operations/Shaders/ThresholdedNonMaximumSuppression_GL.fsh; sourceTree = "<group>"; };
		BCFF46D51CB9E31B00A0C521 /* XYDerivative_GL.fsh */ = {isa = PBXFileReference; fileEncoding = 4; lastKnownFileType = sourcecode.glsl; name = XYDerivative_GL.fsh; path = Source/Operations/Shaders/XYDerivative_GL.fsh; sourceTree = "<group>"; };
		BCFF46D81CB9E46100A0C521 /* NobleCornerDetector.swift */ = {isa = PBXFileReference; fileEncoding = 4; lastKnownFileType = sourcecode.swift; name = NobleCornerDetector.swift; path = Source/Operations/NobleCornerDetector.swift; sourceTree = "<group>"; };
		BCFF46DA1CB9E4CB00A0C521 /* ShiTomasiFeatureDetector.swift */ = {isa = PBXFileReference; fileEncoding = 4; lastKnownFileType = sourcecode.swift; name = ShiTomasiFeatureDetector.swift; path = Source/Operations/ShiTomasiFeatureDetector.swift; sourceTree = "<group>"; };
		BCFF46DC1CBAB37B00A0C521 /* iOSBlur.swift */ = {isa = PBXFileReference; fileEncoding = 4; lastKnownFileType = sourcecode.swift; name = iOSBlur.swift; path = Source/Operations/iOSBlur.swift; sourceTree = "<group>"; };
		BCFF46DE1CBAB66F00A0C521 /* CannyEdgeDetection.swift */ = {isa = PBXFileReference; fileEncoding = 4; lastKnownFileType = sourcecode.swift; name = CannyEdgeDetection.swift; path = Source/Operations/CannyEdgeDetection.swift; sourceTree = "<group>"; };
		BCFF46E11CBADB3E00A0C521 /* SingleComponentGaussianBlur.swift */ = {isa = PBXFileReference; fileEncoding = 4; lastKnownFileType = sourcecode.swift; name = SingleComponentGaussianBlur.swift; path = Source/Operations/SingleComponentGaussianBlur.swift; sourceTree = "<group>"; };
		BCFF46E31CBAF01200A0C521 /* LanczosResampling.swift */ = {isa = PBXFileReference; fileEncoding = 4; lastKnownFileType = sourcecode.swift; name = LanczosResampling.swift; path = Source/Operations/LanczosResampling.swift; sourceTree = "<group>"; };
		BCFF46E51CBAF78D00A0C521 /* DirectionalNonMaximumSuppression_GL.fsh */ = {isa = PBXFileReference; fileEncoding = 4; lastKnownFileType = sourcecode.glsl; name = DirectionalNonMaximumSuppression_GL.fsh; path = Source/Operations/Shaders/DirectionalNonMaximumSuppression_GL.fsh; sourceTree = "<group>"; };
		BCFF46E61CBAF78D00A0C521 /* DirectionalSobelEdgeDetection_GL.fsh */ = {isa = PBXFileReference; fileEncoding = 4; lastKnownFileType = sourcecode.glsl; name = DirectionalSobelEdgeDetection_GL.fsh; path = Source/Operations/Shaders/DirectionalSobelEdgeDetection_GL.fsh; sourceTree = "<group>"; };
		BCFF46E71CBAF78D00A0C521 /* HarrisCornerDetector_GL.fsh */ = {isa = PBXFileReference; fileEncoding = 4; lastKnownFileType = sourcecode.glsl; name = HarrisCornerDetector_GL.fsh; path = Source/Operations/Shaders/HarrisCornerDetector_GL.fsh; sourceTree = "<group>"; };
		BCFF46E81CBAF78D00A0C521 /* LanczosResampling_GL.fsh */ = {isa = PBXFileReference; fileEncoding = 4; lastKnownFileType = sourcecode.glsl; name = LanczosResampling_GL.fsh; path = Source/Operations/Shaders/LanczosResampling_GL.fsh; sourceTree = "<group>"; };
		BCFF46E91CBAF78D00A0C521 /* LanczosResampling.vsh */ = {isa = PBXFileReference; fileEncoding = 4; lastKnownFileType = sourcecode.glsl; name = LanczosResampling.vsh; path = Source/Operations/Shaders/LanczosResampling.vsh; sourceTree = "<group>"; };
		BCFF46EA1CBAF78D00A0C521 /* MotionBlur_GL.fsh */ = {isa = PBXFileReference; fileEncoding = 4; lastKnownFileType = sourcecode.glsl; name = MotionBlur_GL.fsh; path = Source/Operations/Shaders/MotionBlur_GL.fsh; sourceTree = "<group>"; };
		BCFF46EB1CBAF78D00A0C521 /* NearbyTexelSampling.vsh */ = {isa = PBXFileReference; fileEncoding = 4; lastKnownFileType = sourcecode.glsl; name = NearbyTexelSampling.vsh; path = Source/Operations/Shaders/NearbyTexelSampling.vsh; sourceTree = "<group>"; };
		BCFF46EC1CBAF78D00A0C521 /* ShiTomasiFeatureDetector_GL.fsh */ = {isa = PBXFileReference; fileEncoding = 4; lastKnownFileType = sourcecode.glsl; name = ShiTomasiFeatureDetector_GL.fsh; path = Source/Operations/Shaders/ShiTomasiFeatureDetector_GL.fsh; sourceTree = "<group>"; };
		BCFF46ED1CBAF78D00A0C521 /* Transform.vsh */ = {isa = PBXFileReference; fileEncoding = 4; lastKnownFileType = sourcecode.glsl; name = Transform.vsh; path = Source/Operations/Shaders/Transform.vsh; sourceTree = "<group>"; };
		BCFF46EE1CBAF78D00A0C521 /* WeakPixelInclusion_GL.fsh */ = {isa = PBXFileReference; fileEncoding = 4; lastKnownFileType = sourcecode.glsl; name = WeakPixelInclusion_GL.fsh; path = Source/Operations/Shaders/WeakPixelInclusion_GL.fsh; sourceTree = "<group>"; };
		BCFF46F91CBAF7C200A0C521 /* NobleCornerDetector_GL.fsh */ = {isa = PBXFileReference; fileEncoding = 4; lastKnownFileType = sourcecode.glsl; name = NobleCornerDetector_GL.fsh; path = Source/Operations/Shaders/NobleCornerDetector_GL.fsh; sourceTree = "<group>"; };
		BCFF46FB1CBAF85000A0C521 /* TransformOperation.swift */ = {isa = PBXFileReference; fileEncoding = 4; lastKnownFileType = sourcecode.swift; name = TransformOperation.swift; path = Source/Operations/TransformOperation.swift; sourceTree = "<group>"; };
		BCFF46FD1CBB0C1F00A0C521 /* AverageColorExtractor.swift */ = {isa = PBXFileReference; fileEncoding = 4; lastKnownFileType = sourcecode.swift; name = AverageColorExtractor.swift; path = Source/Operations/AverageColorExtractor.swift; sourceTree = "<group>"; };
		BCFF46FF1CBB0D8900A0C521 /* AverageColor_GL.fsh */ = {isa = PBXFileReference; fileEncoding = 4; lastKnownFileType = sourcecode.glsl; name = AverageColor_GL.fsh; path = Source/Operations/Shaders/AverageColor_GL.fsh; sourceTree = "<group>"; };
		BCFF47001CBB0D8900A0C521 /* AverageColor.vsh */ = {isa = PBXFileReference; fileEncoding = 4; lastKnownFileType = sourcecode.glsl; name = AverageColor.vsh; path = Source/Operations/Shaders/AverageColor.vsh; sourceTree = "<group>"; };
		BCFF47071CBB443B00A0C521 /* CameraConversion.swift */ = {isa = PBXFileReference; fileEncoding = 4; lastKnownFileType = sourcecode.swift; name = CameraConversion.swift; path = Source/CameraConversion.swift; sourceTree = "<group>"; };
/* End PBXFileReference section */

/* Begin PBXFrameworksBuildPhase section */
		BC6E7CA71C39A9D8006DF678 /* Frameworks */ = {
			isa = PBXFrameworksBuildPhase;
			buildActionMask = 2147483647;
			files = (
				BC6E7CCA1C39ADCC006DF678 /* OpenGL.framework in Frameworks */,
			);
			runOnlyForDeploymentPostprocessing = 0;
		};
		BC6E7CB21C39A9D8006DF678 /* Frameworks */ = {
			isa = PBXFrameworksBuildPhase;
			buildActionMask = 2147483647;
			files = (
				BC6E7CB61C39A9D8006DF678 /* GPUImage.framework in Frameworks */,
				BC6E7CCC1C39B34B006DF678 /* OpenGL.framework in Frameworks */,
			);
			runOnlyForDeploymentPostprocessing = 0;
		};
		BC9E34E51E524A2200B8604F /* Frameworks */ = {
			isa = PBXFrameworksBuildPhase;
			buildActionMask = 2147483647;
			files = (
				1F6D1CB52048F8DD00317B5F /* AVFoundation.framework in Frameworks */,
				1F6D1CB32048F81D00317B5F /* AudioToolbox.framework in Frameworks */,
				BC9E35021E524BE200B8604F /* OpenGLES.framework in Frameworks */,
			);
			runOnlyForDeploymentPostprocessing = 0;
		};
		BC9E34EE1E524A2200B8604F /* Frameworks */ = {
			isa = PBXFrameworksBuildPhase;
			buildActionMask = 2147483647;
			files = (
				BC9E34F21E524A2300B8604F /* GPUImage.framework in Frameworks */,
			);
			runOnlyForDeploymentPostprocessing = 0;
		};
/* End PBXFrameworksBuildPhase section */

/* Begin PBXGroup section */
		BC1E12F81C9F4C69008F844F /* Blends */ = {
			isa = PBXGroup;
			children = (
				BC1E12F91C9F4CAB008F844F /* DissolveBlend.swift */,
				BC1E12FB1C9F4DAC008F844F /* DissolveBlend_GL.fsh */,
				BC7FD0F21CB0612700037949 /* AddBlend.swift */,
				BC7FD0C41CB060C200037949 /* AddBlend_GL.fsh */,
				BC7FD0F41CB0616600037949 /* AlphaBlend.swift */,
				BC7FD0C51CB060C200037949 /* AlphaBlend_GL.fsh */,
				BC7FD0F61CB0620E00037949 /* ChromaKeyBlend.swift */,
				BC7FD0C61CB060C200037949 /* ChromaKeyBlend_GL.fsh */,
				BC7FD1011CB076FF00037949 /* ColorBlend.swift */,
				BC7FD0C71CB060C200037949 /* ColorBlend_GL.fsh */,
				BC7FD1031CB0773500037949 /* ColorBurnBlend.swift */,
				BC7FD0C81CB060C200037949 /* ColorBurnBlend_GL.fsh */,
				BC7FD1051CB0775D00037949 /* ColorDodgeBlend.swift */,
				BC7FD0C91CB060C200037949 /* ColorDodgeBlend_GL.fsh */,
				BC7FD1071CB0778700037949 /* DarkenBlend.swift */,
				BC7FD0CA1CB060C200037949 /* DarkenBlend_GL.fsh */,
				BC7FD1091CB077AD00037949 /* DifferenceBlend.swift */,
				BC7FD0CB1CB060C200037949 /* DifferenceBlend_GL.fsh */,
				BC7FD10B1CB077DF00037949 /* DivideBlend.swift */,
				BC7FD0CC1CB060C200037949 /* DivideBlend_GL.fsh */,
				BC7FD10D1CB0783500037949 /* ExclusionBlend.swift */,
				BC7FD0CD1CB060C200037949 /* ExclusionBlend_GL.fsh */,
				BC7FD10F1CB0785B00037949 /* HardLightBlend.swift */,
				BC7FD0CE1CB060C200037949 /* HardLightBlend_GL.fsh */,
				BC7FD1111CB0789600037949 /* HueBlend.swift */,
				BC7FD0CF1CB060C200037949 /* HueBlend_GL.fsh */,
				BC7FD1131CB078C200037949 /* LightenBlend.swift */,
				BC7FD0D01CB060C200037949 /* LightenBlend_GL.fsh */,
				BC7FD1151CB078ED00037949 /* LinearBurnBlend.swift */,
				BC7FD0D11CB060C200037949 /* LinearBurnBlend_GL.fsh */,
				BC7FD1171CB0791200037949 /* LuminosityBlend.swift */,
				BC7FD0D21CB060C200037949 /* LuminosityBlend_GL.fsh */,
				BC7FD1191CB0793900037949 /* MultiplyBlend.swift */,
				BC7FD0D31CB060C200037949 /* MultiplyBlend_GL.fsh */,
				BC7FD11B1CB0795A00037949 /* NormalBlend.swift */,
				BC7FD0D41CB060C200037949 /* NormalBlend_GL.fsh */,
				BC7FD11D1CB0799300037949 /* OverlayBlend.swift */,
				BC7FD0D51CB060C200037949 /* OverlayBlend_GL.fsh */,
				BC7FD11F1CB079B200037949 /* SaturationBlend.swift */,
				BC7FD0D61CB060C200037949 /* SaturationBlend_GL.fsh */,
				BC7FD1211CB079DD00037949 /* ScreenBlend.swift */,
				BC7FD0D71CB060C200037949 /* ScreenBlend_GL.fsh */,
				BC7FD1231CB07A0100037949 /* SoftLightBlend.swift */,
				BC7FD0D81CB060C200037949 /* SoftLightBlend_GL.fsh */,
				BC7FD1251CB07A2200037949 /* SourceOverBlend.swift */,
				BC7FD0D91CB060C200037949 /* SourceOverBlend_GL.fsh */,
				BC7FD1271CB07A4100037949 /* SubtractBlend.swift */,
				BC7FD0DA1CB060C200037949 /* SubtractBlend_GL.fsh */,
			);
			name = Blends;
			sourceTree = "<group>";
		};
		BC4C85F31C9F114600FD95D8 /* Color processing */ = {
			isa = PBXGroup;
			children = (
				BC4C85F11C9F05EB00FD95D8 /* Luminance.swift */,
				BC4C85F01C9F054100FD95D8 /* Luminance_GL.fsh */,
				BC7FD0851CA62E1100037949 /* BrightnessAdjustment.swift */,
				BC7FD0871CA62E7100037949 /* Brightness_GL.fsh */,
				BC7FD0991CA62ED100037949 /* ExposureAdjustment.swift */,
				BC7FD08A1CA62E7100037949 /* Exposure_GL.fsh */,
				BC7FD09B1CA62F6300037949 /* ContrastAdjustment.swift */,
				BC7FD0891CA62E7100037949 /* Contrast_GL.fsh */,
				BC4C85F91C9F169D00FD95D8 /* SaturationAdjustment.swift */,
				BC4C85F71C9F167B00FD95D8 /* Saturation_GL.fsh */,
				BC7FD09D1CA6301B00037949 /* GammaAdjustment.swift */,
				BC7FD08B1CA62E7100037949 /* Gamma_GL.fsh */,
				BC7FD09F1CA630C200037949 /* RGBAdjustmentFilter.swift */,
				BC7FD08F1CA62E7100037949 /* RGBAdjustment_GL.fsh */,
				BC7FD0A11CA6316600037949 /* Haze.swift */,
				BC7FD08C1CA62E7100037949 /* Haze_GL.fsh */,
				BC7FD0A31CA6325500037949 /* ColorInversion.swift */,
				BC7FD0881CA62E7100037949 /* ColorInvert_GL.fsh */,
				BC7FD0A51CA632B300037949 /* HueAdjustment.swift */,
				BC7FD08D1CA62E7100037949 /* Hue_GL.fsh */,
				BC7FD0A71CA6337600037949 /* LuminanceThreshold.swift */,
				BC7FD08E1CA62E7100037949 /* LuminanceThreshold_GL.fsh */,
				BC7FD1291CB07C9400037949 /* FalseColor.swift */,
				BC7FD12B1CB07D5700037949 /* FalseColor_GL.fsh */,
				BC7FD1311CB0A57F00037949 /* HighlightsAndShadows.swift */,
				BC7FD1331CB0A5A000037949 /* HighlightShadow_GL.fsh */,
				BC7FD1351CB0A67400037949 /* LuminanceRangeReduction.swift */,
				BC7FD1371CB0A6D200037949 /* LuminanceRange_GL.fsh */,
				BC7FD1391CB0B0D700037949 /* LevelsAdjustment.swift */,
				BC7FD13B1CB0B2D700037949 /* Levels_GL.fsh */,
				BC7FD13D1CB0B36600037949 /* OpacityAdjustment.swift */,
				BC7FD13F1CB0B3B200037949 /* Opacity_GL.fsh */,
				BC7FD1411CB0B47300037949 /* MonochromeFilter.swift */,
				BC7FD1431CB0B53A00037949 /* Monochrome_GL.fsh */,
				BC7FD1511CB0C12D00037949 /* LookupFilter.swift */,
				BC7FD1531CB0C3B700037949 /* Lookup_GL.fsh */,
				BC7FD1551CB0C42000037949 /* AmatorkaFilter.swift */,
				BC7FD1571CB0C49F00037949 /* MissEtikateFilter.swift */,
				BCFF46B91CB8A7F300A0C521 /* SoftElegance.swift */,
				BC7FD15C1CB0CCD000037949 /* ColorMatrixFilter.swift */,
				BC7FD15E1CB0CD8000037949 /* ColorMatrix_GL.fsh */,
				BC7FD1601CB0CDDF00037949 /* SepiaToneFilter.swift */,
				BCFF46BF1CB9556B00A0C521 /* WhiteBalance.swift */,
				BCFF46C11CB9560700A0C521 /* WhiteBalance_GL.fsh */,
				BCFF46FD1CBB0C1F00A0C521 /* AverageColorExtractor.swift */,
				BCFF47001CBB0D8900A0C521 /* AverageColor.vsh */,
				BCFF46FF1CBB0D8900A0C521 /* AverageColor_GL.fsh */,
				BCE111A41CBC94FD005293A4 /* AverageLuminanceExtractor.swift */,
				BCE111A61CBC9839005293A4 /* AverageLuminance_GL.fsh */,
				BCE111A81CBC9960005293A4 /* AverageLuminanceThreshold.swift */,
				BCA4E23A1CC35044007B51BA /* Vibrance.swift */,
				BCA4E2381CC3161B007B51BA /* Vibrance_GL.fsh */,
				BCA4E2441CC3EE85007B51BA /* HighlightAndShadowTint.swift */,
				BCA4E2461CC3EE94007B51BA /* HighlightShadowTint_GL.fsh */,
			);
			name = "Color processing";
			sourceTree = "<group>";
		};
		BC4EE14A1CB33BBF00AD8A65 /* Image processing */ = {
			isa = PBXGroup;
			children = (
				BC7FD14B1CB0BBC700037949 /* ChromaKeying.swift */,
				BC7FD1491CB0BBAD00037949 /* ChromaKey_GL.fsh */,
				BC7729591CB30B4E004C9E0B /* Convolution3x3.swift */,
				BC77295D1CB31E84004C9E0B /* Convolution3x3_GL.fsh */,
				BC7729611CB32163004C9E0B /* Laplacian.swift */,
				BC7729631CB32526004C9E0B /* Laplacian_GL.fsh */,
				BC4EE1421CB33A1400AD8A65 /* LocalBinaryPattern.swift */,
				BC4EE1441CB33A8C00AD8A65 /* LocalBinaryPattern_GL.fsh */,
				BCA4E2581CC3F832007B51BA /* ColorLocalBinaryPattern.swift */,
				BCA4E25A1CC3F849007B51BA /* ColorLocalBinaryPattern_GL.fsh */,
				BC4EE1461CB33B8200AD8A65 /* MedianFilter.swift */,
				BC4EE1481CB33BB000AD8A65 /* Median_GL.fsh */,
				BC4EE1511CB3445500AD8A65 /* SobelEdgeDetection.swift */,
				BC4EE1531CB344CB00AD8A65 /* SobelEdgeDetection_GL.fsh */,
				BC4EE1551CB3457800AD8A65 /* PrewittEdgeDetection.swift */,
				BC4EE1571CB345AE00AD8A65 /* PrewittEdgeDetection_GL.fsh */,
				BC4EE15D1CB3481F00AD8A65 /* ThresholdSobelEdgeDetection.swift */,
				BC4EE15F1CB3487400AD8A65 /* ThresholdEdgeDetection_GL.fsh */,
				BCBEC0C51CCD2E6200B70ED7 /* Histogram.swift */,
				BCBEC0CB1CCD2E8900B70ED7 /* HistogramRedSampling.vsh */,
				BCBEC0C91CCD2E8900B70ED7 /* HistogramGreenSampling.vsh */,
				BCBEC0C81CCD2E8900B70ED7 /* HistogramBlueSampling.vsh */,
				BCBEC0CA1CCD2E8900B70ED7 /* HistogramLuminanceSampling.vsh */,
				BCBEC0C71CCD2E8900B70ED7 /* HistogramAccumulation_GL.fsh */,
				BC4EE1651CB34B3700AD8A65 /* HistogramDisplay.swift */,
				BC4EE1681CB34B8900AD8A65 /* HistogramDisplay.vsh */,
				BC4EE1671CB34B8900AD8A65 /* HistogramDisplay_GL.fsh */,
				BCBEC0DF1CCD492D00B70ED7 /* HistogramEqualization.swift */,
				BCBEC0E11CCD496B00B70ED7 /* HistogramEqualizationBlue_GL.fsh */,
				BCBEC0E21CCD496B00B70ED7 /* HistogramEqualizationGreen_GL.fsh */,
				BCBEC0E31CCD496B00B70ED7 /* HistogramEqualizationLuminance_GL.fsh */,
				BCBEC0E41CCD496B00B70ED7 /* HistogramEqualizationRed_GL.fsh */,
				BCBEC0E51CCD496B00B70ED7 /* HistogramEqualizationRGB_GL.fsh */,
				BC4EE1731CB3711600AD8A65 /* GaussianBlur.swift */,
				BCFF46E11CBADB3E00A0C521 /* SingleComponentGaussianBlur.swift */,
				BC8B7A8E1CB5A84C00ACF7AA /* BoxBlur.swift */,
				BCFF46891CB73E1400A0C521 /* Erosion.swift */,
				BCFF46951CB741C900A0C521 /* ErosionDilation1.vsh */,
				BCFF46961CB741C900A0C521 /* ErosionDilation2.vsh */,
				BCFF46971CB741C900A0C521 /* ErosionDilation3.vsh */,
				BCFF46981CB741C900A0C521 /* ErosionDilation4.vsh */,
				BCFF46911CB741C900A0C521 /* Erosion1_GL.fsh */,
				BCFF46921CB741C900A0C521 /* Erosion2_GL.fsh */,
				BCFF46931CB741C900A0C521 /* Erosion3_GL.fsh */,
				BCFF46941CB741C900A0C521 /* Erosion4_GL.fsh */,
				BCFF468B1CB7417700A0C521 /* Dilation.swift */,
				BCFF468D1CB741C900A0C521 /* Dilation1_GL.fsh */,
				BCFF468E1CB741C900A0C521 /* Dilation2_GL.fsh */,
				BCFF468F1CB741C900A0C521 /* Dilation3_GL.fsh */,
				BCFF46901CB741C900A0C521 /* Dilation4_GL.fsh */,
				BCFF46A71CB7488900A0C521 /* OpeningFilter.swift */,
				BCFF46A91CB7507500A0C521 /* ClosingFilter.swift */,
				BCFF46AB1CB7514400A0C521 /* UnsharpMask.swift */,
				BCFF46B01CB7561D00A0C521 /* UnsharpMask_GL.fsh */,
				BCFF46AD1CB7554700A0C521 /* AdaptiveThreshold.swift */,
				BCFF46AF1CB7561D00A0C521 /* AdaptiveThreshold_GL.fsh */,
				BC2C48031CB80E860085E4BC /* Crop.swift */,
				BCFF46C51CB968DE00A0C521 /* ImageBuffer.swift */,
				BCFF46C71CB96AB100A0C521 /* LowPassFilter.swift */,
				BCFF46C91CB96BD700A0C521 /* HighPassFilter.swift */,
				BCFF46CC1CB9C0A700A0C521 /* BilateralBlur.swift */,
				BCFF46CF1CB9C0BC00A0C521 /* BilateralBlur.vsh */,
				BCFF46CE1CB9C0BC00A0C521 /* BilateralBlur_GL.fsh */,
				BCFF46D21CB9C24500A0C521 /* HarrisCornerDetector.swift */,
				BCFF46E71CBAF78D00A0C521 /* HarrisCornerDetector_GL.fsh */,
				BCFF46D51CB9E31B00A0C521 /* XYDerivative_GL.fsh */,
				BCFF46D41CB9E31B00A0C521 /* ThresholdedNonMaximumSuppression_GL.fsh */,
				BCFF46D81CB9E46100A0C521 /* NobleCornerDetector.swift */,
				BCFF46F91CBAF7C200A0C521 /* NobleCornerDetector_GL.fsh */,
				BCFF46DA1CB9E4CB00A0C521 /* ShiTomasiFeatureDetector.swift */,
				BCFF46EC1CBAF78D00A0C521 /* ShiTomasiFeatureDetector_GL.fsh */,
				BCFF46DE1CBAB66F00A0C521 /* CannyEdgeDetection.swift */,
				BCFF46E51CBAF78D00A0C521 /* DirectionalNonMaximumSuppression_GL.fsh */,
				BCFF46E61CBAF78D00A0C521 /* DirectionalSobelEdgeDetection_GL.fsh */,
				BCFF46EE1CBAF78D00A0C521 /* WeakPixelInclusion_GL.fsh */,
				BCFF46E31CBAF01200A0C521 /* LanczosResampling.swift */,
				BCFF46E81CBAF78D00A0C521 /* LanczosResampling_GL.fsh */,
				BCFF46E91CBAF78D00A0C521 /* LanczosResampling.vsh */,
				BCFF46FB1CBAF85000A0C521 /* TransformOperation.swift */,
				BCFF46ED1CBAF78D00A0C521 /* Transform.vsh */,
				BCE111AA1CBC9B1F005293A4 /* MotionDetector.swift */,
				BCE111AD1CBC9BAC005293A4 /* MotionComparison_GL.fsh */,
				BCA4E2481CC3EF26007B51BA /* ColourFASTFeatureDetection.swift */,
				BCA4E24B1CC3F3C5007B51BA /* ColourFASTDecriptor.vsh */,
				BCA4E24A1CC3F3C5007B51BA /* ColourFASTDecriptor_GL.fsh */,
			);
			name = "Image processing";
			sourceTree = "<group>";
		};
		BC6E7CA11C39A9D8006DF678 = {
			isa = PBXGroup;
			children = (
				BC6E7CC51C39AD7B006DF678 /* Base */,
				BCD1B1441C66A890001F2BDC /* Inputs */,
				BCD1B1451C66A89D001F2BDC /* Outputs */,
				BCD1B1461C66A8A7001F2BDC /* Operations */,
				BC6E7CB91C39A9D8006DF678 /* Tests */,
				BC6E7CAD1C39A9D8006DF678 /* Other */,
				BC6E7CCB1C39ADDD006DF678 /* Frameworks */,
				BC6E7CAC1C39A9D8006DF678 /* Products */,
			);
			sourceTree = "<group>";
		};
		BC6E7CAC1C39A9D8006DF678 /* Products */ = {
			isa = PBXGroup;
			children = (
				BC6E7CAB1C39A9D8006DF678 /* GPUImage.framework */,
				BC6E7CB51C39A9D8006DF678 /* GPUImageTests_macOS.xctest */,
				BC9E34E91E524A2200B8604F /* GPUImage.framework */,
				BC9E34F11E524A2200B8604F /* GPUImageTests_iOS.xctest */,
			);
			name = Products;
			sourceTree = "<group>";
		};
		BC6E7CAD1C39A9D8006DF678 /* Other */ = {
			isa = PBXGroup;
			children = (
				1F6D1CB62048FB0300317B5F /* TPCircularBuffer.h */,
				1F6D1CB72048FB0300317B5F /* TPCircularBuffer.m */,
				1F499A721FDA0F9F0000E37E /* NSObject+Exception.h */,
				1F499A711FDA0F9E0000E37E /* NSObject+Exception.m */,
				BC4C85ED1C9F042900FD95D8 /* ConvertedShaders_GL.swift */,
				BC9E35531E52521F00B8604F /* ConvertedShaders_GLES.swift */,
				1F499A771FDA0FE20000E37E /* GPUImage-Bridging-Header.h */,
			);
			name = Other;
			sourceTree = "<group>";
		};
		BC6E7CB91C39A9D8006DF678 /* Tests */ = {
			isa = PBXGroup;
			children = (
				BC09239F1C9265A600A2ADFA /* Pipeline_Tests.swift */,
				BC09239D1C92658200A2ADFA /* ShaderProgram_Tests.swift */,
			);
			name = Tests;
			sourceTree = "<group>";
		};
		BC6E7CC51C39AD7B006DF678 /* Base */ = {
			isa = PBXGroup;
			children = (
				BCD1B14B1C66B225001F2BDC /* Pipeline.swift */,
				BC6E7CC61C39AD9E006DF678 /* ShaderProgram.swift */,
				BC7FD0FA1CB0663C00037949 /* ShaderUniformSettings.swift */,
				BC1E12FD1C9F5283008F844F /* OpenGLContext_Shared.swift */,
				BCD1B1491C66AE00001F2BDC /* SerialDispatch.swift */,
				BCB279EB1C8D11630013E213 /* Framebuffer.swift */,
				BC9673401C8B897100FB64C2 /* FramebufferCache.swift */,
				BC9673421C8B8A8100FB64C2 /* OpenGLRendering.swift */,
				BC7FD1621CB17C8D00037949 /* ImageOrientation.swift */,
				BC7FD0F81CB063B700037949 /* Color.swift */,
				BC7FD0FC1CB06E0000037949 /* Position.swift */,
				BC7FD1921CB1D38500037949 /* Size.swift */,
				BC7FD1591CB0C77900037949 /* Matrix.swift */,
				BC7FD1AA1CB222E300037949 /* FillMode.swift */,
				BC9E35031E524C1200B8604F /* Mac */,
				BC9E35041E524C1A00B8604F /* iOS */,
			);
			name = Base;
			sourceTree = "<group>";
		};
		BC6E7CCB1C39ADDD006DF678 /* Frameworks */ = {
			isa = PBXGroup;
			children = (
				1F6D1CB42048F8DD00317B5F /* AVFoundation.framework */,
				1F6D1CB22048F81D00317B5F /* AudioToolbox.framework */,
				BC9E35011E524BE200B8604F /* OpenGLES.framework */,
				BC6E7CC91C39ADCC006DF678 /* OpenGL.framework */,
			);
			name = Frameworks;
			sourceTree = "<group>";
		};
		BC7FD0A91CA76F9F00037949 /* Effects */ = {
			isa = PBXGroup;
			children = (
				BC7FD0B81CA7793500037949 /* CGAColorspaceFilter.swift */,
				BC7FD0AA1CA7756900037949 /* CGAColorspace_GL.fsh */,
				BC7FD0BC1CA77A9300037949 /* KuwaharaFilter.swift */,
				BC7FD0AC1CA7756900037949 /* Kuwahara_GL.fsh */,
				BC7FD0BE1CA77B1A00037949 /* KuwaharaRadius3Filter.swift */,
				BC7FD0AD1CA7756900037949 /* KuwaharaRadius3_GL.fsh */,
				BC7FD0C21CB05F9F00037949 /* Posterize.swift */,
				BC7FD0AF1CA7756900037949 /* Posterize_GL.fsh */,
				BC7FD0C01CA87C2800037949 /* SwirlDistortion.swift */,
				BC7FD0B01CA7756900037949 /* Swirl_GL.fsh */,
				BC7FD12F1CB0A40E00037949 /* StretchDistortion.swift */,
				BC7FD12D1CB0A3FB00037949 /* StretchDistortion_GL.fsh */,
				BC7FD1451CB0B6F500037949 /* Vignette.swift */,
				BC7FD1471CB0B70D00037949 /* Vignette_GL.fsh */,
				BC7FD14D1CB0BD3900037949 /* ZoomBlur.swift */,
				BC7FD14F1CB0BE0B00037949 /* ZoomBlur_GL.fsh */,
				BC7FD0BA1CA7799B00037949 /* Halftone.swift */,
				BC7FD0AB1CA7756900037949 /* Halftone_GL.fsh */,
				BC7FD1721CB1C0E600037949 /* PolkaDot.swift */,
				BC7FD0AE1CA7756900037949 /* PolkaDot_GL.fsh */,
				BC7FD1741CB1C22200037949 /* Pixellate.swift */,
				BC7FD1761CB1C24B00037949 /* Pixellate_GL.fsh */,
				BC7FD1781CB1C97700037949 /* PolarPixellate.swift */,
				BC7FD17A1CB1C99900037949 /* PolarPixellate_GL.fsh */,
				BC7FD17C1CB1CBA700037949 /* Crosshatch.swift */,
				BC7FD17E1CB1CBCF00037949 /* Crosshatch_GL.fsh */,
				BC7FD1801CB1CCCF00037949 /* BulgeDistortion.swift */,
				BC7FD1821CB1CD4D00037949 /* BulgeDistortion_GL.fsh */,
				BC7FD1841CB1CE0D00037949 /* PinchDistortion.swift */,
				BC7FD1861CB1CE7800037949 /* PinchDistortion_GL.fsh */,
				BC7FD1881CB1CEFF00037949 /* SphereRefraction.swift */,
				BC7FD18A1CB1CFA000037949 /* SphereRefraction_GL.fsh */,
				BC7FD18C1CB1D03600037949 /* GlassSphereRefraction.swift */,
				BC7FD18E1CB1D04B00037949 /* GlassSphere_GL.fsh */,
				BC77295F1CB31ED0004C9E0B /* EmbossFilter.swift */,
				BC7729651CB326DD004C9E0B /* ToonFilter.swift */,
				BC7729671CB32766004C9E0B /* Toon_GL.fsh */,
				BC4EE14B1CB3407500AD8A65 /* Sharpen.swift */,
				BC4EE14E1CB342D100AD8A65 /* Sharpen.vsh */,
				BC4EE14D1CB342D100AD8A65 /* Sharpen_GL.fsh */,
				BC4EE1591CB346F300AD8A65 /* SketchFilter.swift */,
				BC4EE15B1CB3471F00AD8A65 /* Sketch_GL.fsh */,
				BC4EE1611CB348CB00AD8A65 /* ThresholdSketch.swift */,
				BC4EE1631CB3490B00AD8A65 /* ThresholdSketch_GL.fsh */,
				BCFF46B31CB756B800A0C521 /* SmoothToonFilter.swift */,
				BCFF46BB1CB8AB1B00A0C521 /* TiltShift.swift */,
				BCFF46BD1CB8ACDA00A0C521 /* TiltShift_GL.fsh */,
				BCFF46C31CB9565F00A0C521 /* MotionBlur.swift */,
				BCE111AC1CBC9BAC005293A4 /* MotionBlur.vsh */,
				BCFF46EA1CBAF78D00A0C521 /* MotionBlur_GL.fsh */,
				BCFF46DC1CBAB37B00A0C521 /* iOSBlur.swift */,
				BCA4E22F1CC31276007B51BA /* Solarize.swift */,
				BCA4E2311CC312EF007B51BA /* Solarize_GL.fsh */,
			);
			name = Effects;
			sourceTree = "<group>";
		};
		BC9E35031E524C1200B8604F /* Mac */ = {
			isa = PBXGroup;
			children = (
				BC6E7CD31C3A29FF006DF678 /* OpenGLContext.swift */,
			);
			name = Mac;
			sourceTree = "<group>";
		};
		BC9E35041E524C1A00B8604F /* iOS */ = {
			isa = PBXGroup;
			children = (
				BC9E35051E524C5700B8604F /* OpenGLContext.swift */,
			);
			name = iOS;
			sourceTree = "<group>";
		};
		BC9E35091E524C7B00B8604F /* Mac */ = {
			isa = PBXGroup;
			children = (
				BCB279E91C8D0E800013E213 /* Camera.swift */,
				BCFB07131CBF2A5A009B2333 /* YUVConversionFullRange_GL.fsh */,
				BCFB07141CBF2A5A009B2333 /* YUVConversionVideoRange_GL.fsh */,
				BC9E35121E524CE400B8604F /* YUVConversionFullRangeUVPlanar_GL.fsh */,
				BCBEC0F91CCD993900B70ED7 /* MovieInput.swift */,
				BC1E13281C9F6282008F844F /* PictureInput.swift */,
			);
			name = Mac;
			sourceTree = "<group>";
		};
		BC9E350A1E524C8000B8604F /* iOS */ = {
			isa = PBXGroup;
			children = (
				BC9E350B1E524CB900B8604F /* Camera.swift */,
				BC9E35111E524CE400B8604F /* YUVConversionFullRange_GLES.fsh */,
				BC9E35131E524CE400B8604F /* YUVConversionFullRangeUVPlanar_GLES.fsh */,
				BC9E35141E524CE400B8604F /* YUVConversionVideoRange_GLES.fsh */,
				BC9E350C1E524CB900B8604F /* MovieInput.swift */,
				BC9E350D1E524CB900B8604F /* PictureInput.swift */,
			);
			name = iOS;
			sourceTree = "<group>";
		};
		BC9E351F1E524D2600B8604F /* Mac */ = {
			isa = PBXGroup;
			children = (
				BC6E7CD51C3A2D49006DF678 /* RenderView.swift */,
				BC5B866E1CC07145006CDE75 /* PictureOutput.swift */,
				BCB825B51CC9C1F100339790 /* MovieOutput.swift */,
			);
			name = Mac;
			sourceTree = "<group>";
		};
		BC9E35201E524D2A00B8604F /* iOS */ = {
			isa = PBXGroup;
			children = (
				BC9E35231E524D4D00B8604F /* RenderView.swift */,
				BC9E35221E524D4D00B8604F /* PictureOutput.swift */,
				BC9E35211E524D4D00B8604F /* MovieOutput.swift */,
				1F6D1CBF2048FFD900317B5F /* SpeakerOutput.swift */,
			);
			name = iOS;
			sourceTree = "<group>";
		};
		BCD1B1441C66A890001F2BDC /* Inputs */ = {
			isa = PBXGroup;
			children = (
				BCFF47071CBB443B00A0C521 /* CameraConversion.swift */,
				BC7FD1901CB1D2A300037949 /* ImageGenerator.swift */,
				BC7FD1951CB1F47D00037949 /* SolidColorGenerator.swift */,
				BC7FD1981CB1FB3B00037949 /* CrosshairGenerator.swift */,
				BC7FD19B1CB203A100037949 /* Crosshair.vsh */,
				BC7FD19A1CB203A100037949 /* Crosshair_GL.fsh */,
				BC9E35491E524DC100B8604F /* Crosshair_GLES.fsh */,
				BC7FD19E1CB20B1300037949 /* LineGenerator.swift */,
				BC7FD1A11CB20DC500037949 /* Line.vsh */,
				BC7FD1A01CB20DC500037949 /* Line_GL.fsh */,
				BC9E354B1E524DD400B8604F /* Line_GLES.fsh */,
				BC7FD1A41CB2160B00037949 /* CircleGenerator.swift */,
				BC7FD1A81CB21D3C00037949 /* Circle.vsh */,
				BC7FD1A61CB219C000037949 /* Circle_GL.fsh */,
				BC9E354D1E524E0300B8604F /* Circle_GLES.fsh */,
				BC4EE16B1CB34D7B00AD8A65 /* RawDataInput.swift */,
				BCFB07911CBF37A1009B2333 /* TextureInput.swift */,
				BC9E35091E524C7B00B8604F /* Mac */,
				BC9E350A1E524C8000B8604F /* iOS */,
			);
			name = Inputs;
			sourceTree = "<group>";
		};
		BCD1B1451C66A89D001F2BDC /* Outputs */ = {
			isa = PBXGroup;
			children = (
				BC4EE16E1CB3554200AD8A65 /* RawDataOutput.swift */,
				BCFB07941CBF399B009B2333 /* TextureOutput.swift */,
				BCB825BA1CC9C96B00339790 /* Timestamp.swift */,
				BC9E351F1E524D2600B8604F /* Mac */,
				BC9E35201E524D2A00B8604F /* iOS */,
			);
			name = Outputs;
			sourceTree = "<group>";
		};
		BCD1B1461C66A8A7001F2BDC /* Operations */ = {
			isa = PBXGroup;
			children = (
				BCB279E71C8D0BA30013E213 /* BasicOperation.swift */,
				BC91EDCE1C91E92000C704A8 /* OneInput.vsh */,
				BC1E12F51C9F2FD7008F844F /* TwoInput.vsh */,
				BC1E12F41C9F2FD7008F844F /* ThreeInput.vsh */,
				BCFB07A21CBF4EA5009B2333 /* FourInput.vsh */,
				BCFB07A11CBF4EA5009B2333 /* FiveInput.vsh */,
				BC91EDCC1C91DF8600C704A8 /* Passthrough_GL.fsh */,
				BC9E355C1E5252E900B8604F /* Passthrough_GLES.fsh */,
				BC77295B1CB30CD2004C9E0B /* TextureSamplingOperation.swift */,
				BCFF46EB1CBAF78D00A0C521 /* NearbyTexelSampling.vsh */,
				BC8B7A8C1CB5A6C500ACF7AA /* TwoStageOperation.swift */,
				BCFF46A51CB7428C00A0C521 /* OperationGroup.swift */,
				BC4C85F31C9F114600FD95D8 /* Color processing */,
				BC4EE14A1CB33BBF00AD8A65 /* Image processing */,
				BC7FD0A91CA76F9F00037949 /* Effects */,
				BC1E12F81C9F4C69008F844F /* Blends */,
			);
			name = Operations;
			sourceTree = "<group>";
		};
/* End PBXGroup section */

/* Begin PBXHeadersBuildPhase section */
		BC6E7CA81C39A9D8006DF678 /* Headers */ = {
			isa = PBXHeadersBuildPhase;
			buildActionMask = 2147483647;
			files = (
				1F499A751FDA0F9F0000E37E /* NSObject+Exception.h in Headers */,
				1F6D1CB82048FB0300317B5F /* TPCircularBuffer.h in Headers */,
			);
			runOnlyForDeploymentPostprocessing = 0;
		};
		BC9E34E61E524A2200B8604F /* Headers */ = {
			isa = PBXHeadersBuildPhase;
			buildActionMask = 2147483647;
			files = (
				1F499A761FDA0F9F0000E37E /* NSObject+Exception.h in Headers */,
				1F6D1CB92048FB0300317B5F /* TPCircularBuffer.h in Headers */,
			);
			runOnlyForDeploymentPostprocessing = 0;
		};
/* End PBXHeadersBuildPhase section */

/* Begin PBXNativeTarget section */
		BC6E7CAA1C39A9D8006DF678 /* GPUImage_macOS */ = {
			isa = PBXNativeTarget;
			buildConfigurationList = BC6E7CBF1C39A9D8006DF678 /* Build configuration list for PBXNativeTarget "GPUImage_macOS" */;
			buildPhases = (
				BC6E7CA61C39A9D8006DF678 /* Sources */,
				BC6E7CA71C39A9D8006DF678 /* Frameworks */,
				BC6E7CA81C39A9D8006DF678 /* Headers */,
				BC6E7CA91C39A9D8006DF678 /* Resources */,
			);
			buildRules = (
			);
			dependencies = (
			);
			name = GPUImage_macOS;
			productName = GPUImage;
			productReference = BC6E7CAB1C39A9D8006DF678 /* GPUImage.framework */;
			productType = "com.apple.product-type.framework";
		};
		BC6E7CB41C39A9D8006DF678 /* GPUImageTests_macOS */ = {
			isa = PBXNativeTarget;
			buildConfigurationList = BC6E7CC21C39A9D8006DF678 /* Build configuration list for PBXNativeTarget "GPUImageTests_macOS" */;
			buildPhases = (
				BC6E7CB11C39A9D8006DF678 /* Sources */,
				BC6E7CB21C39A9D8006DF678 /* Frameworks */,
				BC6E7CB31C39A9D8006DF678 /* Resources */,
			);
			buildRules = (
			);
			dependencies = (
				BC6E7CB81C39A9D8006DF678 /* PBXTargetDependency */,
			);
			name = GPUImageTests_macOS;
			productName = GPUImageTests;
			productReference = BC6E7CB51C39A9D8006DF678 /* GPUImageTests_macOS.xctest */;
			productType = "com.apple.product-type.bundle.unit-test";
		};
		BC9E34E81E524A2200B8604F /* GPUImage_iOS */ = {
			isa = PBXNativeTarget;
			buildConfigurationList = BC9E34FA1E524A2300B8604F /* Build configuration list for PBXNativeTarget "GPUImage_iOS" */;
			buildPhases = (
				BC9E34E41E524A2200B8604F /* Sources */,
				BC9E34E51E524A2200B8604F /* Frameworks */,
				BC9E34E61E524A2200B8604F /* Headers */,
				BC9E34E71E524A2200B8604F /* Resources */,
			);
			buildRules = (
			);
			dependencies = (
			);
			name = GPUImage_iOS;
			productName = GPUImage;
			productReference = BC9E34E91E524A2200B8604F /* GPUImage.framework */;
			productType = "com.apple.product-type.framework";
		};
		BC9E34F01E524A2200B8604F /* GPUImageTests_iOS */ = {
			isa = PBXNativeTarget;
			buildConfigurationList = BC9E34FD1E524A2300B8604F /* Build configuration list for PBXNativeTarget "GPUImageTests_iOS" */;
			buildPhases = (
				BC9E34ED1E524A2200B8604F /* Sources */,
				BC9E34EE1E524A2200B8604F /* Frameworks */,
				BC9E34EF1E524A2200B8604F /* Resources */,
			);
			buildRules = (
			);
			dependencies = (
				BC9E34F41E524A2300B8604F /* PBXTargetDependency */,
			);
			name = GPUImageTests_iOS;
			productName = GPUImageTests;
			productReference = BC9E34F11E524A2200B8604F /* GPUImageTests_iOS.xctest */;
			productType = "com.apple.product-type.bundle.unit-test";
		};
/* End PBXNativeTarget section */

/* Begin PBXProject section */
		BC6E7CA21C39A9D8006DF678 /* Project object */ = {
			isa = PBXProject;
			attributes = {
				LastSwiftUpdateCheck = 0820;
				LastUpgradeCheck = 0940;
				ORGANIZATIONNAME = "Sunset Lake Software LLC";
				TargetAttributes = {
					BC6E7CAA1C39A9D8006DF678 = {
						CreatedOnToolsVersion = 7.2;
						LastSwiftMigration = 0910;
					};
					BC6E7CB41C39A9D8006DF678 = {
						CreatedOnToolsVersion = 7.2;
					};
					BC9E34E81E524A2200B8604F = {
						CreatedOnToolsVersion = 8.2.1;
						LastSwiftMigration = 0910;
						ProvisioningStyle = Automatic;
					};
					BC9E34F01E524A2200B8604F = {
						CreatedOnToolsVersion = 8.2.1;
						DevelopmentTeam = 7P4K3HK5JL;
						ProvisioningStyle = Automatic;
					};
				};
			};
			buildConfigurationList = BC6E7CA51C39A9D8006DF678 /* Build configuration list for PBXProject "GPUImage" */;
			compatibilityVersion = "Xcode 3.2";
			developmentRegion = English;
			hasScannedForEncodings = 0;
			knownRegions = (
				en,
			);
			mainGroup = BC6E7CA11C39A9D8006DF678;
			productRefGroup = BC6E7CAC1C39A9D8006DF678 /* Products */;
			projectDirPath = "";
			projectRoot = "";
			targets = (
				BC6E7CAA1C39A9D8006DF678 /* GPUImage_macOS */,
				BC6E7CB41C39A9D8006DF678 /* GPUImageTests_macOS */,
				BC9E34E81E524A2200B8604F /* GPUImage_iOS */,
				BC9E34F01E524A2200B8604F /* GPUImageTests_iOS */,
			);
		};
/* End PBXProject section */

/* Begin PBXResourcesBuildPhase section */
		BC6E7CA91C39A9D8006DF678 /* Resources */ = {
			isa = PBXResourcesBuildPhase;
			buildActionMask = 2147483647;
			files = (
			);
			runOnlyForDeploymentPostprocessing = 0;
		};
		BC6E7CB31C39A9D8006DF678 /* Resources */ = {
			isa = PBXResourcesBuildPhase;
			buildActionMask = 2147483647;
			files = (
			);
			runOnlyForDeploymentPostprocessing = 0;
		};
		BC9E34E71E524A2200B8604F /* Resources */ = {
			isa = PBXResourcesBuildPhase;
			buildActionMask = 2147483647;
			files = (
			);
			runOnlyForDeploymentPostprocessing = 0;
		};
		BC9E34EF1E524A2200B8604F /* Resources */ = {
			isa = PBXResourcesBuildPhase;
			buildActionMask = 2147483647;
			files = (
			);
			runOnlyForDeploymentPostprocessing = 0;
		};
/* End PBXResourcesBuildPhase section */

/* Begin PBXSourcesBuildPhase section */
		BC6E7CA61C39A9D8006DF678 /* Sources */ = {
			isa = PBXSourcesBuildPhase;
			buildActionMask = 2147483647;
			files = (
				BC7FD1281CB07A4100037949 /* SubtractBlend.swift in Sources */,
				BC4EE1471CB33B8200AD8A65 /* MedianFilter.swift in Sources */,
				BC8B7A8F1CB5A84C00ACF7AA /* BoxBlur.swift in Sources */,
				BC7FD17D1CB1CBA700037949 /* Crosshatch.swift in Sources */,
				BC7FD0C31CB05F9F00037949 /* Posterize.swift in Sources */,
				BC4C85EE1C9F042900FD95D8 /* ConvertedShaders_GL.swift in Sources */,
				BC7FD1731CB1C0E600037949 /* PolkaDot.swift in Sources */,
				BC7FD18D1CB1D03600037949 /* GlassSphereRefraction.swift in Sources */,
				BCA4E23B1CC35044007B51BA /* Vibrance.swift in Sources */,
				BCFF46DD1CBAB37B00A0C521 /* iOSBlur.swift in Sources */,
				BC1E12FE1C9F5283008F844F /* OpenGLContext_Shared.swift in Sources */,
				BCFF46AA1CB7507500A0C521 /* ClosingFilter.swift in Sources */,
				BC7FD0A41CA6325500037949 /* ColorInversion.swift in Sources */,
				BC7729621CB32163004C9E0B /* Laplacian.swift in Sources */,
				BCFF46AE1CB7554700A0C521 /* AdaptiveThreshold.swift in Sources */,
				BC7FD1301CB0A40E00037949 /* StretchDistortion.swift in Sources */,
				BC7FD1A51CB2160B00037949 /* CircleGenerator.swift in Sources */,
				BCFF46D91CB9E46100A0C521 /* NobleCornerDetector.swift in Sources */,
				BCFF46DB1CB9E4CB00A0C521 /* ShiTomasiFeatureDetector.swift in Sources */,
				BC7FD0A61CA632B300037949 /* HueAdjustment.swift in Sources */,
				BC7FD1991CB1FB3B00037949 /* CrosshairGenerator.swift in Sources */,
				BCFB07951CBF399B009B2333 /* TextureOutput.swift in Sources */,
				BCB825BB1CC9C96B00339790 /* Timestamp.swift in Sources */,
				BC7FD0BF1CA77B1A00037949 /* KuwaharaRadius3Filter.swift in Sources */,
				BC7FD1081CB0778700037949 /* DarkenBlend.swift in Sources */,
				BC7729661CB326DD004C9E0B /* ToonFilter.swift in Sources */,
				BC7FD1161CB078ED00037949 /* LinearBurnBlend.swift in Sources */,
				BCFF468C1CB7417700A0C521 /* Dilation.swift in Sources */,
				BCFF46A81CB7488900A0C521 /* OpeningFilter.swift in Sources */,
				BCFF46BA1CB8A7F300A0C521 /* SoftElegance.swift in Sources */,
				BC7FD09A1CA62ED100037949 /* ExposureAdjustment.swift in Sources */,
				BC5B866F1CC07145006CDE75 /* PictureOutput.swift in Sources */,
				BC7FD1121CB0789600037949 /* HueBlend.swift in Sources */,
				BCBEC0C61CCD2E6200B70ED7 /* Histogram.swift in Sources */,
				BCFF46E21CBADB3E00A0C521 /* SingleComponentGaussianBlur.swift in Sources */,
				BC7FD0F71CB0620E00037949 /* ChromaKeyBlend.swift in Sources */,
				BC7FD0861CA62E1100037949 /* BrightnessAdjustment.swift in Sources */,
				BC7FD1631CB17C8D00037949 /* ImageOrientation.swift in Sources */,
				BC9673411C8B897100FB64C2 /* FramebufferCache.swift in Sources */,
				BC7FD0BB1CA7799B00037949 /* Halftone.swift in Sources */,
				BC4EE15A1CB346F300AD8A65 /* SketchFilter.swift in Sources */,
				BC7FD1751CB1C22200037949 /* Pixellate.swift in Sources */,
				BC7FD1561CB0C42000037949 /* AmatorkaFilter.swift in Sources */,
				BC4EE16F1CB3554200AD8A65 /* RawDataOutput.swift in Sources */,
				BCFF46CD1CB9C0A700A0C521 /* BilateralBlur.swift in Sources */,
				BC7FD1141CB078C200037949 /* LightenBlend.swift in Sources */,
				BC2C48041CB80E860085E4BC /* Crop.swift in Sources */,
				BC1E12FA1C9F4CAB008F844F /* DissolveBlend.swift in Sources */,
				BC7FD0B91CA7793500037949 /* CGAColorspaceFilter.swift in Sources */,
				BCFF46B41CB756B800A0C521 /* SmoothToonFilter.swift in Sources */,
				BC7FD15D1CB0CCD000037949 /* ColorMatrixFilter.swift in Sources */,
				BCE111A51CBC94FD005293A4 /* AverageLuminanceExtractor.swift in Sources */,
				BC7729601CB31ED0004C9E0B /* EmbossFilter.swift in Sources */,
				BCD1B14C1C66B225001F2BDC /* Pipeline.swift in Sources */,
				BCB279E81C8D0BA30013E213 /* BasicOperation.swift in Sources */,
				BC7FD0C11CA87C2800037949 /* SwirlDistortion.swift in Sources */,
				BC7FD1581CB0C49F00037949 /* MissEtikateFilter.swift in Sources */,
				BC9673431C8B8A8100FB64C2 /* OpenGLRendering.swift in Sources */,
				BC7FD1791CB1C97700037949 /* PolarPixellate.swift in Sources */,
				BC4EE1621CB348CB00AD8A65 /* ThresholdSketch.swift in Sources */,
				BC7FD09E1CA6301B00037949 /* GammaAdjustment.swift in Sources */,
				BCE111A91CBC9960005293A4 /* AverageLuminanceThreshold.swift in Sources */,
				BCFF46C41CB9565F00A0C521 /* MotionBlur.swift in Sources */,
				BC7FD0FB1CB0663C00037949 /* ShaderUniformSettings.swift in Sources */,
				BC7FD13E1CB0B36600037949 /* OpacityAdjustment.swift in Sources */,
				BC6E7CD41C3A29FF006DF678 /* OpenGLContext.swift in Sources */,
				BC7FD14C1CB0BBC700037949 /* ChromaKeying.swift in Sources */,
				BC7FD1041CB0773500037949 /* ColorBurnBlend.swift in Sources */,
				BC7FD11A1CB0793900037949 /* MultiplyBlend.swift in Sources */,
				BCA4E2591CC3F832007B51BA /* ColorLocalBinaryPattern.swift in Sources */,
				BCBEC0FA1CCD993900B70ED7 /* MovieInput.swift in Sources */,
				BC4EE1561CB3457800AD8A65 /* PrewittEdgeDetection.swift in Sources */,
				BCB825B61CC9C1F100339790 /* MovieOutput.swift in Sources */,
				BCFF46D31CB9C24500A0C521 /* HarrisCornerDetector.swift in Sources */,
				BC7FD1101CB0785B00037949 /* HardLightBlend.swift in Sources */,
				BC4EE1661CB34B3700AD8A65 /* HistogramDisplay.swift in Sources */,
				BC7FD1611CB0CDDF00037949 /* SepiaToneFilter.swift in Sources */,
				BCFF46C01CB9556B00A0C521 /* WhiteBalance.swift in Sources */,
				BC7FD14E1CB0BD3900037949 /* ZoomBlur.swift in Sources */,
				BCFB07921CBF37A1009B2333 /* TextureInput.swift in Sources */,
				1F6D1CBA2048FB0300317B5F /* TPCircularBuffer.m in Sources */,
				BC6E7CC71C39AD9E006DF678 /* ShaderProgram.swift in Sources */,
				BCFF46CA1CB96BD700A0C521 /* HighPassFilter.swift in Sources */,
				BC7FD1321CB0A57F00037949 /* HighlightsAndShadows.swift in Sources */,
				BC8B7A8D1CB5A6C500ACF7AA /* TwoStageOperation.swift in Sources */,
				BC7FD11C1CB0795A00037949 /* NormalBlend.swift in Sources */,
				BC4EE15E1CB3481F00AD8A65 /* ThresholdSobelEdgeDetection.swift in Sources */,
				BC7FD1911CB1D2A300037949 /* ImageGenerator.swift in Sources */,
				1F499A731FDA0F9F0000E37E /* NSObject+Exception.m in Sources */,
				BC7FD1201CB079B200037949 /* SaturationBlend.swift in Sources */,
				BCA4E2491CC3EF26007B51BA /* ColourFASTFeatureDetection.swift in Sources */,
				BC7FD0FD1CB06E0000037949 /* Position.swift in Sources */,
				BCFF46A61CB7428C00A0C521 /* OperationGroup.swift in Sources */,
				BC7FD10A1CB077AD00037949 /* DifferenceBlend.swift in Sources */,
				BC7FD1061CB0775D00037949 /* ColorDodgeBlend.swift in Sources */,
				BC7FD10C1CB077DF00037949 /* DivideBlend.swift in Sources */,
				BC7FD0A01CA630C200037949 /* RGBAdjustmentFilter.swift in Sources */,
				BC7FD1811CB1CCCF00037949 /* BulgeDistortion.swift in Sources */,
				BCFF46FC1CBAF85000A0C521 /* TransformOperation.swift in Sources */,
				BC7FD0BD1CA77A9300037949 /* KuwaharaFilter.swift in Sources */,
				BC77295C1CB30CD2004C9E0B /* TextureSamplingOperation.swift in Sources */,
				BC1E13291C9F6282008F844F /* PictureInput.swift in Sources */,
				BC7FD10E1CB0783500037949 /* ExclusionBlend.swift in Sources */,
				BCBEC0E01CCD492D00B70ED7 /* HistogramEqualization.swift in Sources */,
				BC7FD0F91CB063B700037949 /* Color.swift in Sources */,
				BCFF46DF1CBAB66F00A0C521 /* CannyEdgeDetection.swift in Sources */,
				BCFF46BC1CB8AB1B00A0C521 /* TiltShift.swift in Sources */,
				BC77295A1CB30B4E004C9E0B /* Convolution3x3.swift in Sources */,
				BCE111AB1CBC9B1F005293A4 /* MotionDetector.swift in Sources */,
				BCFF468A1CB73E1400A0C521 /* Erosion.swift in Sources */,
				BC7FD1521CB0C12D00037949 /* LookupFilter.swift in Sources */,
				BC7FD15A1CB0C77900037949 /* Matrix.swift in Sources */,
				BC7FD1241CB07A0100037949 /* SoftLightBlend.swift in Sources */,
				BC4EE1521CB3445500AD8A65 /* SobelEdgeDetection.swift in Sources */,
				BC7FD1221CB079DD00037949 /* ScreenBlend.swift in Sources */,
				BCB279EC1C8D11630013E213 /* Framebuffer.swift in Sources */,
				BCA4E2301CC31276007B51BA /* Solarize.swift in Sources */,
				BC7FD19F1CB20B1300037949 /* LineGenerator.swift in Sources */,
				BC7FD1421CB0B47300037949 /* MonochromeFilter.swift in Sources */,
				BCFF46C61CB968DE00A0C521 /* ImageBuffer.swift in Sources */,
				BC7FD0F31CB0612700037949 /* AddBlend.swift in Sources */,
				BC7FD1931CB1D38500037949 /* Size.swift in Sources */,
				BC4EE1741CB3711600AD8A65 /* GaussianBlur.swift in Sources */,
				BC7FD0A21CA6316600037949 /* Haze.swift in Sources */,
				BCB279EA1C8D0E800013E213 /* Camera.swift in Sources */,
				BC4C85FA1C9F169D00FD95D8 /* SaturationAdjustment.swift in Sources */,
				BC4EE1431CB33A1400AD8A65 /* LocalBinaryPattern.swift in Sources */,
				BC7FD0A81CA6337600037949 /* LuminanceThreshold.swift in Sources */,
				BCFF46C81CB96AB100A0C521 /* LowPassFilter.swift in Sources */,
				BC4EE14C1CB3407500AD8A65 /* Sharpen.swift in Sources */,
				BC7FD11E1CB0799300037949 /* OverlayBlend.swift in Sources */,
				BCFF47081CBB443B00A0C521 /* CameraConversion.swift in Sources */,
				BC7FD13A1CB0B0D700037949 /* LevelsAdjustment.swift in Sources */,
				BC7FD1461CB0B6F500037949 /* Vignette.swift in Sources */,
				BC7FD0F51CB0616600037949 /* AlphaBlend.swift in Sources */,
				BCFF46AC1CB7514400A0C521 /* UnsharpMask.swift in Sources */,
				BC7FD1361CB0A67400037949 /* LuminanceRangeReduction.swift in Sources */,
				BCFF46E41CBAF01200A0C521 /* LanczosResampling.swift in Sources */,
				BC7FD1AB1CB222E300037949 /* FillMode.swift in Sources */,
				BC6E7CD61C3A2D49006DF678 /* RenderView.swift in Sources */,
				BC7FD1961CB1F47D00037949 /* SolidColorGenerator.swift in Sources */,
				BC7FD12A1CB07C9400037949 /* FalseColor.swift in Sources */,
				BC7FD1261CB07A2200037949 /* SourceOverBlend.swift in Sources */,
				BC4C85F21C9F05EB00FD95D8 /* Luminance.swift in Sources */,
				BCA4E2451CC3EE85007B51BA /* HighlightAndShadowTint.swift in Sources */,
				BC4EE16C1CB34D7B00AD8A65 /* RawDataInput.swift in Sources */,
				BC7FD1181CB0791200037949 /* LuminosityBlend.swift in Sources */,
				BC7FD09C1CA62F6300037949 /* ContrastAdjustment.swift in Sources */,
				BC7FD1891CB1CEFF00037949 /* SphereRefraction.swift in Sources */,
				BC7FD1851CB1CE0D00037949 /* PinchDistortion.swift in Sources */,
				BCD1B14A1C66AE00001F2BDC /* SerialDispatch.swift in Sources */,
				BCFF46FE1CBB0C1F00A0C521 /* AverageColorExtractor.swift in Sources */,
				BC7FD1021CB076FF00037949 /* ColorBlend.swift in Sources */,
			);
			runOnlyForDeploymentPostprocessing = 0;
		};
		BC6E7CB11C39A9D8006DF678 /* Sources */ = {
			isa = PBXSourcesBuildPhase;
			buildActionMask = 2147483647;
			files = (
				BC7FD1641CB17CF000037949 /* ImageOrientation.swift in Sources */,
				BC7FD1001CB071DF00037949 /* Position.swift in Sources */,
				BCB279E21C8CA4BC0013E213 /* Pipeline.swift in Sources */,
				BC09239E1C92658200A2ADFA /* ShaderProgram_Tests.swift in Sources */,
				BC7FD1941CB1D3E000037949 /* Size.swift in Sources */,
				BC0923A51C92669900A2ADFA /* FramebufferCache.swift in Sources */,
				BCCAED291D2ED9C700DE28D1 /* Timestamp.swift in Sources */,
				BC6E7CC81C39AD9E006DF678 /* ShaderProgram.swift in Sources */,
				BC7FD0FF1CB071DC00037949 /* Color.swift in Sources */,
				BC4C85EF1C9F043400FD95D8 /* ConvertedShaders_GL.swift in Sources */,
				BC0923A31C92665200A2ADFA /* SerialDispatch.swift in Sources */,
				BC7FD0FE1CB071D100037949 /* ShaderUniformSettings.swift in Sources */,
				BC0923A11C92661D00A2ADFA /* Pipeline_Tests.swift in Sources */,
				BC0923A21C92664900A2ADFA /* Framebuffer.swift in Sources */,
				BC7FD15B1CB0CB6A00037949 /* Matrix.swift in Sources */,
				BC0923A41C92665600A2ADFA /* OpenGLContext.swift in Sources */,
				BC0923A61C9266A800A2ADFA /* OpenGLRendering.swift in Sources */,
				BC1E132A1C9F71E4008F844F /* OpenGLContext_Shared.swift in Sources */,
			);
			runOnlyForDeploymentPostprocessing = 0;
		};
		BC9E34E41E524A2200B8604F /* Sources */ = {
			isa = PBXSourcesBuildPhase;
			buildActionMask = 2147483647;
			files = (
				BC9E359D1E52575E00B8604F /* CannyEdgeDetection.swift in Sources */,
				BC9E35CB1E5257F300B8604F /* LinearBurnBlend.swift in Sources */,
				BC9E35761E5256E500B8604F /* MissEtikateFilter.swift in Sources */,
				BC9E353A1E524D8100B8604F /* ImageOrientation.swift in Sources */,
				BC9E359A1E52575500B8604F /* HarrisCornerDetector.swift in Sources */,
				BC9E358E1E52573000B8604F /* BoxBlur.swift in Sources */,
				BC9E35611E5256A200B8604F /* TwoStageOperation.swift in Sources */,
				BC9E35C41E5257DC00B8604F /* DarkenBlend.swift in Sources */,
				BC9E358D1E52572E00B8604F /* SingleComponentGaussianBlur.swift in Sources */,
				BC9E35361E524D7C00B8604F /* FramebufferCache.swift in Sources */,
				BC9E359C1E52575A00B8604F /* ShiTomasiFeatureDetector.swift in Sources */,
				BC9E358C1E52572B00B8604F /* GaussianBlur.swift in Sources */,
				BC9E35A71E52578000B8604F /* StretchDistortion.swift in Sources */,
				BC9E35581E5252BA00B8604F /* CircleGenerator.swift in Sources */,
				BC9E35691E5256BF00B8604F /* RGBAdjustmentFilter.swift in Sources */,
				BC9E35BA1E5257BC00B8604F /* MotionBlur.swift in Sources */,
				BC9E35B11E52579E00B8604F /* SphereRefraction.swift in Sources */,
				BC9E35591E5252C200B8604F /* RawDataOutput.swift in Sources */,
				BC9E35B01E52579B00B8604F /* PinchDistortion.swift in Sources */,
				BC9E35CD1E5257F900B8604F /* MultiplyBlend.swift in Sources */,
				BC9E35C21E5257D600B8604F /* ColorBurnBlend.swift in Sources */,
				BC9E355B1E5252CC00B8604F /* BasicOperation.swift in Sources */,
				BC9E35931E52574100B8604F /* UnsharpMask.swift in Sources */,
				BC9E35AF1E52579900B8604F /* BulgeDistortion.swift in Sources */,
				BC9E35741E5256DE00B8604F /* LookupFilter.swift in Sources */,
				BC9E35901E52573700B8604F /* Dilation.swift in Sources */,
				BC9E35B71E5257B300B8604F /* ThresholdSketch.swift in Sources */,
				BC9E35711E5256D500B8604F /* LevelsAdjustment.swift in Sources */,
				BC9E358A1E52572600B8604F /* HistogramDisplay.swift in Sources */,
				BC9E351D1E524CF900B8604F /* Camera.swift in Sources */,
				BC9E35BC1E5257C200B8604F /* Solarize.swift in Sources */,
				BC9E35C11E5257D300B8604F /* ColorBlend.swift in Sources */,
				BC9E35071E524C5B00B8604F /* OpenGLContext.swift in Sources */,
				BC9E35BD1E5257C800B8604F /* DissolveBlend.swift in Sources */,
				BC9E35871E52571D00B8604F /* PrewittEdgeDetection.swift in Sources */,
				BC9E35551E52522200B8604F /* ConvertedShaders_GLES.swift in Sources */,
				BC9E35D21E52580700B8604F /* SoftLightBlend.swift in Sources */,
				BC9E353C1E524D8400B8604F /* Color.swift in Sources */,
				BC9E357B1E5256F500B8604F /* AverageColorExtractor.swift in Sources */,
				BC9E35701E5256D200B8604F /* LuminanceRangeReduction.swift in Sources */,
				BC9E35A61E52577B00B8604F /* SwirlDistortion.swift in Sources */,
				BC9E35341E524D7900B8604F /* Framebuffer.swift in Sources */,
				BC9E35B31E5257A600B8604F /* EmbossFilter.swift in Sources */,
				BC9E352E1E524D6F00B8604F /* ShaderUniformSettings.swift in Sources */,
				BC9E35A21E52577000B8604F /* CGAColorspaceFilter.swift in Sources */,
				BC9E35C31E5257D900B8604F /* ColorDodgeBlend.swift in Sources */,
				BC9E359F1E52576500B8604F /* TransformOperation.swift in Sources */,
				BC9E35951E52574700B8604F /* Crop.swift in Sources */,
				BC9E35321E524D7600B8604F /* SerialDispatch.swift in Sources */,
				BC9E35651E5256B500B8604F /* ExposureAdjustment.swift in Sources */,
				BC9E35821E52570D00B8604F /* Laplacian.swift in Sources */,
				BC9E35B91E5257B900B8604F /* TiltShift.swift in Sources */,
				BC9E35771E5256E800B8604F /* SoftElegance.swift in Sources */,
				BC9E357F1E52570100B8604F /* HighlightAndShadowTint.swift in Sources */,
				BC9E35991E52575200B8604F /* BilateralBlur.swift in Sources */,
				BC9E35921E52573E00B8604F /* ClosingFilter.swift in Sources */,
				BC9E35501E52508D00B8604F /* TextureInput.swift in Sources */,
				BC9E35BF1E5257CE00B8604F /* AlphaBlend.swift in Sources */,
				BC9E35721E5256D800B8604F /* OpacityAdjustment.swift in Sources */,
				BC9E35C61E5257E400B8604F /* DivideBlend.swift in Sources */,
				BC9E35C51E5257E000B8604F /* DifferenceBlend.swift in Sources */,
				BC9E35851E52571600B8604F /* MedianFilter.swift in Sources */,
				BC9E353E1E524D8700B8604F /* Position.swift in Sources */,
				BC9E35C01E5257D000B8604F /* ChromaKeyBlend.swift in Sources */,
				BC9E351B1E524CF500B8604F /* PictureInput.swift in Sources */,
				BC9E35631E5256AA00B8604F /* Luminance.swift in Sources */,
				BC9E35BE1E5257CB00B8604F /* AddBlend.swift in Sources */,
				BC9E35801E52570700B8604F /* ChromaKeying.swift in Sources */,
				BC9E35401E524D8900B8604F /* Size.swift in Sources */,
				BC9E35441E524D9000B8604F /* FillMode.swift in Sources */,
				BC9E35271E524D5300B8604F /* RenderView.swift in Sources */,
				BC9E35641E5256B200B8604F /* BrightnessAdjustment.swift in Sources */,
				BC9E35A41E52577600B8604F /* KuwaharaRadius3Filter.swift in Sources */,
				BC9E35D41E52580D00B8604F /* SubtractBlend.swift in Sources */,
				BC9E359E1E52576100B8604F /* LanczosResampling.swift in Sources */,
				BC9E35671E5256BB00B8604F /* SaturationAdjustment.swift in Sources */,
				BC9E35AC1E52578F00B8604F /* Pixellate.swift in Sources */,
				BC9E35511E52518F00B8604F /* Timestamp.swift in Sources */,
				BC9E35781E5256EB00B8604F /* ColorMatrixFilter.swift in Sources */,
				BC9E35D11E52580400B8604F /* ScreenBlend.swift in Sources */,
				1F6D1CBB2048FB0300317B5F /* TPCircularBuffer.m in Sources */,
				BC9E356A1E5256C200B8604F /* Haze.swift in Sources */,
				BC9E35D31E52580A00B8604F /* SourceOverBlend.swift in Sources */,
				BC9E357E1E5256FE00B8604F /* Vibrance.swift in Sources */,
				BC9E35471E524D9A00B8604F /* SolidColorGenerator.swift in Sources */,
				BC9E356E1E5256CE00B8604F /* FalseColor.swift in Sources */,
				BC9E35881E52572000B8604F /* ThresholdSobelEdgeDetection.swift in Sources */,
				BC9E356F1E5256D000B8604F /* HighlightsAndShadows.swift in Sources */,
				1F6D1CC02048FFD900317B5F /* SpeakerOutput.swift in Sources */,
				1F499A741FDA0F9F0000E37E /* NSObject+Exception.m in Sources */,
				BC9E35AA1E52578900B8604F /* Halftone.swift in Sources */,
				BC9E35961E52574A00B8604F /* ImageBuffer.swift in Sources */,
				BC9E35831E52571100B8604F /* LocalBinaryPattern.swift in Sources */,
				BC9E35C71E5257E700B8604F /* ExclusionBlend.swift in Sources */,
				BC9E35A31E52577300B8604F /* KuwaharaFilter.swift in Sources */,
				BC9E35481E524DA700B8604F /* CrosshairGenerator.swift in Sources */,
				BC9E35B81E5257B500B8604F /* SmoothToonFilter.swift in Sources */,
				BC9E356D1E5256CB00B8604F /* LuminanceThreshold.swift in Sources */,
				BC9E35AD1E52579300B8604F /* PolarPixellate.swift in Sources */,
				BC9E35861E52571A00B8604F /* SobelEdgeDetection.swift in Sources */,
				BC9E35941E52574400B8604F /* AdaptiveThreshold.swift in Sources */,
				BC9E35B61E5257AF00B8604F /* SketchFilter.swift in Sources */,
				BC9E35CE1E5257FC00B8604F /* NormalBlend.swift in Sources */,
				BC9E35981E52574F00B8604F /* HighPassFilter.swift in Sources */,
				BC9E35601E52569D00B8604F /* TextureSamplingOperation.swift in Sources */,
				BC9E35CF1E5257FE00B8604F /* OverlayBlend.swift in Sources */,
				BC9E35191E524CF100B8604F /* MovieInput.swift in Sources */,
				BC9E35731E5256DB00B8604F /* MonochromeFilter.swift in Sources */,
				BC9E35A51E52577900B8604F /* Posterize.swift in Sources */,
				BC9E35BB1E5257BF00B8604F /* iOSBlur.swift in Sources */,
				BC9E35A11E52576A00B8604F /* ColourFASTFeatureDetection.swift in Sources */,
				BC9E35661E5256B800B8604F /* ContrastAdjustment.swift in Sources */,
				BC9E35891E52572300B8604F /* Histogram.swift in Sources */,
				BC9E35971E52574C00B8604F /* LowPassFilter.swift in Sources */,
				BC9E356C1E5256C700B8604F /* HueAdjustment.swift in Sources */,
				BC9E35C91E5257ED00B8604F /* HueBlend.swift in Sources */,
				BC9E35AE1E52579600B8604F /* Crosshatch.swift in Sources */,
				BC9E35281E524D5700B8604F /* PictureOutput.swift in Sources */,
				BC9E35CA1E5257F100B8604F /* LightenBlend.swift in Sources */,
				BC9E35291E524D5B00B8604F /* MovieOutput.swift in Sources */,
				BC9E356B1E5256C500B8604F /* ColorInversion.swift in Sources */,
				BC9E35621E5256A500B8604F /* OperationGroup.swift in Sources */,
				BC9E35381E524D7E00B8604F /* OpenGLRendering.swift in Sources */,
				BC9E35B41E5257A900B8604F /* ToonFilter.swift in Sources */,
				BC9E354F1E52508A00B8604F /* RawDataInput.swift in Sources */,
				BC9E35681E5256BD00B8604F /* GammaAdjustment.swift in Sources */,
				BC9E35A81E52578400B8604F /* Vignette.swift in Sources */,
				BC9E355A1E5252C400B8604F /* TextureOutput.swift in Sources */,
				BC9E35841E52571300B8604F /* ColorLocalBinaryPattern.swift in Sources */,
				BC9E357C1E5256F800B8604F /* AverageLuminanceExtractor.swift in Sources */,
				BC9E35AB1E52578C00B8604F /* PolkaDot.swift in Sources */,
				BC9E35421E524D8C00B8604F /* Matrix.swift in Sources */,
				BC9E35A01E52576700B8604F /* MotionDetector.swift in Sources */,
				BC9E35D01E52580200B8604F /* SaturationBlend.swift in Sources */,
				BC9E35451E524D9500B8604F /* CameraConversion.swift in Sources */,
				BC9E352C1E524D6C00B8604F /* ShaderProgram.swift in Sources */,
				BC9E359B1E52575800B8604F /* NobleCornerDetector.swift in Sources */,
				BC9E35A91E52578600B8604F /* ZoomBlur.swift in Sources */,
				BC9E352A1E524D6900B8604F /* Pipeline.swift in Sources */,
				BC9E35571E5252B700B8604F /* LineGenerator.swift in Sources */,
				BC9E358B1E52572900B8604F /* HistogramEqualization.swift in Sources */,
				BC9E35751E5256E100B8604F /* AmatorkaFilter.swift in Sources */,
				BC9E35911E52573B00B8604F /* OpeningFilter.swift in Sources */,
				BC9E35CC1E5257F600B8604F /* LuminosityBlend.swift in Sources */,
				BC9E35461E524D9800B8604F /* ImageGenerator.swift in Sources */,
				BC9E35B21E5257A200B8604F /* GlassSphereRefraction.swift in Sources */,
				BC9E35B51E5257AC00B8604F /* Sharpen.swift in Sources */,
				BC9E35791E5256EE00B8604F /* SepiaToneFilter.swift in Sources */,
				BC9E357A1E5256F100B8604F /* WhiteBalance.swift in Sources */,
				BC9E35811E52570A00B8604F /* Convolution3x3.swift in Sources */,
				BC9E358F1E52573300B8604F /* Erosion.swift in Sources */,
				BC9E357D1E5256FB00B8604F /* AverageLuminanceThreshold.swift in Sources */,
				BC9E35301E524D7300B8604F /* OpenGLContext_Shared.swift in Sources */,
				BC9E35C81E5257EA00B8604F /* HardLightBlend.swift in Sources */,
			);
			runOnlyForDeploymentPostprocessing = 0;
		};
		BC9E34ED1E524A2200B8604F /* Sources */ = {
			isa = PBXSourcesBuildPhase;
			buildActionMask = 2147483647;
			files = (
				BC9E352B1E524D6900B8604F /* Pipeline.swift in Sources */,
				BC9E353B1E524D8200B8604F /* ImageOrientation.swift in Sources */,
				BC9E35391E524D7E00B8604F /* OpenGLRendering.swift in Sources */,
				BC9E35351E524D7900B8604F /* Framebuffer.swift in Sources */,
				BC9E35331E524D7700B8604F /* SerialDispatch.swift in Sources */,
				BC9E353D1E524D8400B8604F /* Color.swift in Sources */,
				BC9E35311E524D7300B8604F /* OpenGLContext_Shared.swift in Sources */,
				BC9E355E1E52554D00B8604F /* Pipeline_Tests.swift in Sources */,
				BC9E353F1E524D8700B8604F /* Position.swift in Sources */,
				BC9E35561E52522700B8604F /* ConvertedShaders_GLES.swift in Sources */,
				BC9E35411E524D8A00B8604F /* Size.swift in Sources */,
				BC9E352D1E524D6C00B8604F /* ShaderProgram.swift in Sources */,
				BC9E352F1E524D6F00B8604F /* ShaderUniformSettings.swift in Sources */,
				BC9E35431E524D8D00B8604F /* Matrix.swift in Sources */,
				BC9E35081E524C5B00B8604F /* OpenGLContext.swift in Sources */,
				BC9E355F1E52554F00B8604F /* ShaderProgram_Tests.swift in Sources */,
				BC9E35521E52518F00B8604F /* Timestamp.swift in Sources */,
				BC9E35371E524D7C00B8604F /* FramebufferCache.swift in Sources */,
			);
			runOnlyForDeploymentPostprocessing = 0;
		};
/* End PBXSourcesBuildPhase section */

/* Begin PBXTargetDependency section */
		BC6E7CB81C39A9D8006DF678 /* PBXTargetDependency */ = {
			isa = PBXTargetDependency;
			target = BC6E7CAA1C39A9D8006DF678 /* GPUImage_macOS */;
			targetProxy = BC88650E1E526F9D00F16A7E /* PBXContainerItemProxy */;
		};
		BC9E34F41E524A2300B8604F /* PBXTargetDependency */ = {
			isa = PBXTargetDependency;
			target = BC9E34E81E524A2200B8604F /* GPUImage_iOS */;
			targetProxy = BC9E34F31E524A2300B8604F /* PBXContainerItemProxy */;
		};
/* End PBXTargetDependency section */

/* Begin XCBuildConfiguration section */
		BC6E7CBD1C39A9D8006DF678 /* Debug */ = {
			isa = XCBuildConfiguration;
			buildSettings = {
				ALWAYS_SEARCH_USER_PATHS = NO;
				CLANG_CXX_LANGUAGE_STANDARD = "gnu++0x";
				CLANG_CXX_LIBRARY = "libc++";
				CLANG_ENABLE_MODULES = YES;
				CLANG_ENABLE_OBJC_ARC = YES;
				CLANG_WARN_BLOCK_CAPTURE_AUTORELEASING = YES;
				CLANG_WARN_BOOL_CONVERSION = YES;
				CLANG_WARN_COMMA = YES;
				CLANG_WARN_CONSTANT_CONVERSION = YES;
				CLANG_WARN_DEPRECATED_OBJC_IMPLEMENTATIONS = YES;
				CLANG_WARN_DIRECT_OBJC_ISA_USAGE = YES_ERROR;
				CLANG_WARN_EMPTY_BODY = YES;
				CLANG_WARN_ENUM_CONVERSION = YES;
				CLANG_WARN_INFINITE_RECURSION = YES;
				CLANG_WARN_INT_CONVERSION = YES;
				CLANG_WARN_NON_LITERAL_NULL_CONVERSION = YES;
				CLANG_WARN_OBJC_IMPLICIT_RETAIN_SELF = YES;
				CLANG_WARN_OBJC_LITERAL_CONVERSION = YES;
				CLANG_WARN_OBJC_ROOT_CLASS = YES_ERROR;
				CLANG_WARN_RANGE_LOOP_ANALYSIS = YES;
				CLANG_WARN_STRICT_PROTOTYPES = YES;
				CLANG_WARN_SUSPICIOUS_MOVE = YES;
				CLANG_WARN_UNREACHABLE_CODE = YES;
				CLANG_WARN__DUPLICATE_METHOD_MATCH = YES;
				CODE_SIGN_IDENTITY = "";
				COPY_PHASE_STRIP = NO;
				CURRENT_PROJECT_VERSION = 1;
				DEBUG_INFORMATION_FORMAT = dwarf;
				ENABLE_STRICT_OBJC_MSGSEND = YES;
				ENABLE_TESTABILITY = YES;
				GCC_C_LANGUAGE_STANDARD = gnu99;
				GCC_DYNAMIC_NO_PIC = NO;
				GCC_NO_COMMON_BLOCKS = YES;
				GCC_OPTIMIZATION_LEVEL = 0;
				GCC_PREPROCESSOR_DEFINITIONS = (
					"DEBUG=1",
					"$(inherited)",
				);
				GCC_WARN_64_TO_32_BIT_CONVERSION = YES;
				GCC_WARN_ABOUT_RETURN_TYPE = YES_ERROR;
				GCC_WARN_UNDECLARED_SELECTOR = YES;
				GCC_WARN_UNINITIALIZED_AUTOS = YES_AGGRESSIVE;
				GCC_WARN_UNUSED_FUNCTION = YES;
				GCC_WARN_UNUSED_VARIABLE = YES;
				INSTALL_PATH = /Library/Frameworks;
				IPHONEOS_DEPLOYMENT_TARGET = 8.0;
				MACOSX_DEPLOYMENT_TARGET = 10.9;
				ONLY_ACTIVE_ARCH = YES;
				SDKROOT = macosx;
				SKIP_INSTALL = YES;
				SWIFT_OBJC_BRIDGING_HEADER = "Source/GPUImage-Bridging-Header.h";
				SWIFT_OPTIMIZATION_LEVEL = "-Onone";
				SWIFT_VERSION = 4.0;
				VERSIONING_SYSTEM = "apple-generic";
				VERSION_INFO_PREFIX = "";
			};
			name = Debug;
		};
		BC6E7CBE1C39A9D8006DF678 /* Release */ = {
			isa = XCBuildConfiguration;
			buildSettings = {
				ALWAYS_SEARCH_USER_PATHS = NO;
				CLANG_CXX_LANGUAGE_STANDARD = "gnu++0x";
				CLANG_CXX_LIBRARY = "libc++";
				CLANG_ENABLE_MODULES = YES;
				CLANG_ENABLE_OBJC_ARC = YES;
				CLANG_WARN_BLOCK_CAPTURE_AUTORELEASING = YES;
				CLANG_WARN_BOOL_CONVERSION = YES;
				CLANG_WARN_COMMA = YES;
				CLANG_WARN_CONSTANT_CONVERSION = YES;
				CLANG_WARN_DEPRECATED_OBJC_IMPLEMENTATIONS = YES;
				CLANG_WARN_DIRECT_OBJC_ISA_USAGE = YES_ERROR;
				CLANG_WARN_EMPTY_BODY = YES;
				CLANG_WARN_ENUM_CONVERSION = YES;
				CLANG_WARN_INFINITE_RECURSION = YES;
				CLANG_WARN_INT_CONVERSION = YES;
				CLANG_WARN_NON_LITERAL_NULL_CONVERSION = YES;
				CLANG_WARN_OBJC_IMPLICIT_RETAIN_SELF = YES;
				CLANG_WARN_OBJC_LITERAL_CONVERSION = YES;
				CLANG_WARN_OBJC_ROOT_CLASS = YES_ERROR;
				CLANG_WARN_RANGE_LOOP_ANALYSIS = YES;
				CLANG_WARN_STRICT_PROTOTYPES = YES;
				CLANG_WARN_SUSPICIOUS_MOVE = YES;
				CLANG_WARN_UNREACHABLE_CODE = YES;
				CLANG_WARN__DUPLICATE_METHOD_MATCH = YES;
				CODE_SIGN_IDENTITY = "";
				COPY_PHASE_STRIP = NO;
				CURRENT_PROJECT_VERSION = 1;
				DEBUG_INFORMATION_FORMAT = "dwarf-with-dsym";
				ENABLE_NS_ASSERTIONS = NO;
				ENABLE_STRICT_OBJC_MSGSEND = YES;
				GCC_C_LANGUAGE_STANDARD = gnu99;
				GCC_NO_COMMON_BLOCKS = YES;
				GCC_WARN_64_TO_32_BIT_CONVERSION = YES;
				GCC_WARN_ABOUT_RETURN_TYPE = YES_ERROR;
				GCC_WARN_UNDECLARED_SELECTOR = YES;
				GCC_WARN_UNINITIALIZED_AUTOS = YES_AGGRESSIVE;
				GCC_WARN_UNUSED_FUNCTION = YES;
				GCC_WARN_UNUSED_VARIABLE = YES;
				INSTALL_PATH = /Library/Frameworks;
				IPHONEOS_DEPLOYMENT_TARGET = 8.0;
				MACOSX_DEPLOYMENT_TARGET = 10.9;
				SDKROOT = macosx;
				SKIP_INSTALL = YES;
<<<<<<< HEAD
				SWIFT_OBJC_BRIDGING_HEADER = "Source/GPUImage-Bridging-Header.h";
				SWIFT_VERSION = 3.0;
=======
				SWIFT_VERSION = 4.0;
>>>>>>> 20ab871c
				VERSIONING_SYSTEM = "apple-generic";
				VERSION_INFO_PREFIX = "";
			};
			name = Release;
		};
		BC6E7CC01C39A9D8006DF678 /* Debug */ = {
			isa = XCBuildConfiguration;
			buildSettings = {
				CLANG_ENABLE_MODULES = YES;
				COMBINE_HIDPI_IMAGES = YES;
				DEFINES_MODULE = YES;
				DYLIB_COMPATIBILITY_VERSION = 1;
				DYLIB_CURRENT_VERSION = 1;
				DYLIB_INSTALL_NAME_BASE = "@rpath";
				FRAMEWORK_VERSION = A;
				INFOPLIST_FILE = "$(SRCROOT)/GPUImage.xcodeproj/GPUImage_Info.plist";
				INSTALL_PATH = "$(LOCAL_LIBRARY_DIR)/Frameworks";
				LD_RUNPATH_SEARCH_PATHS = "$(inherited) @executable_path/../Frameworks @loader_path/Frameworks";
				OTHER_SWIFT_FLAGS = "-DGL -DDEBUG";
				PRODUCT_BUNDLE_IDENTIFIER = com.sunsetlakesoftware.GPUImage;
				PRODUCT_NAME = GPUImage;
				SKIP_INSTALL = YES;
				SWIFT_OPTIMIZATION_LEVEL = "-Onone";
				SWIFT_VERSION = 4.0;
			};
			name = Debug;
		};
		BC6E7CC11C39A9D8006DF678 /* Release */ = {
			isa = XCBuildConfiguration;
			buildSettings = {
				CLANG_ENABLE_MODULES = YES;
				COMBINE_HIDPI_IMAGES = YES;
				DEFINES_MODULE = YES;
				DYLIB_COMPATIBILITY_VERSION = 1;
				DYLIB_CURRENT_VERSION = 1;
				DYLIB_INSTALL_NAME_BASE = "@rpath";
				FRAMEWORK_VERSION = A;
				INFOPLIST_FILE = "$(SRCROOT)/GPUImage.xcodeproj/GPUImage_Info.plist";
				INSTALL_PATH = "$(LOCAL_LIBRARY_DIR)/Frameworks";
				LD_RUNPATH_SEARCH_PATHS = "$(inherited) @executable_path/../Frameworks @loader_path/Frameworks";
				OTHER_SWIFT_FLAGS = "-DGL";
				PRODUCT_BUNDLE_IDENTIFIER = com.sunsetlakesoftware.GPUImage;
				PRODUCT_NAME = GPUImage;
				SKIP_INSTALL = YES;
				SWIFT_OPTIMIZATION_LEVEL = "-Owholemodule";
				SWIFT_VERSION = 4.0;
			};
			name = Release;
		};
		BC6E7CC31C39A9D8006DF678 /* Debug */ = {
			isa = XCBuildConfiguration;
			buildSettings = {
				COMBINE_HIDPI_IMAGES = YES;
				INFOPLIST_FILE = "$(SRCROOT)/GPUImage.xcodeproj/GPUImageTestSuite_Info.plist";
				LD_RUNPATH_SEARCH_PATHS = "$(inherited) @executable_path/../Frameworks @loader_path/../Frameworks";
				OTHER_SWIFT_FLAGS = "-DGL";
				PRODUCT_BUNDLE_IDENTIFIER = "com.sunsetlakesoftware.GPUImage-MacTests";
				PRODUCT_NAME = "$(TARGET_NAME)";
				SWIFT_VERSION = 4.0;
			};
			name = Debug;
		};
		BC6E7CC41C39A9D8006DF678 /* Release */ = {
			isa = XCBuildConfiguration;
			buildSettings = {
				COMBINE_HIDPI_IMAGES = YES;
				INFOPLIST_FILE = "$(SRCROOT)/GPUImage.xcodeproj/GPUImageTestSuite_Info.plist";
				LD_RUNPATH_SEARCH_PATHS = "$(inherited) @executable_path/../Frameworks @loader_path/../Frameworks";
				OTHER_SWIFT_FLAGS = "-DGL";
				PRODUCT_BUNDLE_IDENTIFIER = "com.sunsetlakesoftware.GPUImage-MacTests";
				PRODUCT_NAME = "$(TARGET_NAME)";
				SWIFT_OPTIMIZATION_LEVEL = "-Owholemodule";
				SWIFT_VERSION = 4.0;
			};
			name = Release;
		};
		BC9E34FB1E524A2300B8604F /* Debug */ = {
			isa = XCBuildConfiguration;
			buildSettings = {
				CLANG_ANALYZER_NONNULL = YES;
				CLANG_ENABLE_MODULES = YES;
				CLANG_WARN_DOCUMENTATION_COMMENTS = YES;
				CLANG_WARN_INFINITE_RECURSION = YES;
				CLANG_WARN_SUSPICIOUS_MOVE = YES;
				CODE_SIGN_IDENTITY = "iPhone Developer";
				"CODE_SIGN_IDENTITY[sdk=iphoneos*]" = "";
				DEFINES_MODULE = YES;
				DEVELOPMENT_TEAM = "";
				DYLIB_COMPATIBILITY_VERSION = 1;
				DYLIB_CURRENT_VERSION = 1;
				DYLIB_INSTALL_NAME_BASE = "@rpath";
				INFOPLIST_FILE = "$(SRCROOT)/GPUImage.xcodeproj/GPUImage_Info.plist";
				INSTALL_PATH = "$(LOCAL_LIBRARY_DIR)/Frameworks";
				IPHONEOS_DEPLOYMENT_TARGET = 8.0;
				LD_RUNPATH_SEARCH_PATHS = "$(inherited) @executable_path/Frameworks @loader_path/Frameworks";
				OTHER_SWIFT_FLAGS = "-DDEBUG -DGLES";
				PRODUCT_BUNDLE_IDENTIFIER = com.sunsetlakesoftware.GPUImage;
				PRODUCT_NAME = GPUImage;
				SDKROOT = iphoneos;
				SKIP_INSTALL = YES;
				SWIFT_ACTIVE_COMPILATION_CONDITIONS = DEBUG;
<<<<<<< HEAD
				SWIFT_OPTIMIZATION_LEVEL = "-Onone";
				SWIFT_VERSION = 3.0;
=======
				SWIFT_VERSION = 4.0;
>>>>>>> 20ab871c
				TARGETED_DEVICE_FAMILY = "1,2";
			};
			name = Debug;
		};
		BC9E34FC1E524A2300B8604F /* Release */ = {
			isa = XCBuildConfiguration;
			buildSettings = {
				CLANG_ANALYZER_NONNULL = YES;
				CLANG_ENABLE_MODULES = YES;
				CLANG_WARN_DOCUMENTATION_COMMENTS = YES;
				CLANG_WARN_INFINITE_RECURSION = YES;
				CLANG_WARN_SUSPICIOUS_MOVE = YES;
				CODE_SIGN_IDENTITY = "iPhone Developer";
				"CODE_SIGN_IDENTITY[sdk=iphoneos*]" = "";
				DEFINES_MODULE = YES;
				DEVELOPMENT_TEAM = "";
				DYLIB_COMPATIBILITY_VERSION = 1;
				DYLIB_CURRENT_VERSION = 1;
				DYLIB_INSTALL_NAME_BASE = "@rpath";
				INFOPLIST_FILE = "$(SRCROOT)/GPUImage.xcodeproj/GPUImage_Info.plist";
				INSTALL_PATH = "$(LOCAL_LIBRARY_DIR)/Frameworks";
				IPHONEOS_DEPLOYMENT_TARGET = 8.0;
				LD_RUNPATH_SEARCH_PATHS = "$(inherited) @executable_path/Frameworks @loader_path/Frameworks";
				OTHER_SWIFT_FLAGS = "-DGLES";
				PRODUCT_BUNDLE_IDENTIFIER = com.sunsetlakesoftware.GPUImage;
				PRODUCT_NAME = GPUImage;
				SDKROOT = iphoneos;
				SKIP_INSTALL = YES;
				SWIFT_OPTIMIZATION_LEVEL = "-Owholemodule";
				SWIFT_VERSION = 4.0;
				TARGETED_DEVICE_FAMILY = "1,2";
				VALIDATE_PRODUCT = YES;
			};
			name = Release;
		};
		BC9E34FE1E524A2300B8604F /* Debug */ = {
			isa = XCBuildConfiguration;
			buildSettings = {
				ALWAYS_EMBED_SWIFT_STANDARD_LIBRARIES = YES;
				CLANG_ANALYZER_NONNULL = YES;
				CLANG_WARN_DOCUMENTATION_COMMENTS = YES;
				CLANG_WARN_INFINITE_RECURSION = YES;
				CLANG_WARN_SUSPICIOUS_MOVE = YES;
				"CODE_SIGN_IDENTITY[sdk=iphoneos*]" = "iPhone Developer";
				DEVELOPMENT_TEAM = 7P4K3HK5JL;
				INFOPLIST_FILE = "$(SRCROOT)/GPUImage.xcodeproj/GPUImageTestSuite_Info.plist";
				IPHONEOS_DEPLOYMENT_TARGET = 10.2;
				LD_RUNPATH_SEARCH_PATHS = "$(inherited) @executable_path/Frameworks @loader_path/Frameworks";
				OTHER_SWIFT_FLAGS = "-DGLES";
				PRODUCT_BUNDLE_IDENTIFIER = com.sunsetlakesoftware.GPUImageTests;
				PRODUCT_NAME = "$(TARGET_NAME)";
				SDKROOT = iphoneos;
				SWIFT_ACTIVE_COMPILATION_CONDITIONS = DEBUG;
				SWIFT_VERSION = 4.0;
			};
			name = Debug;
		};
		BC9E34FF1E524A2300B8604F /* Release */ = {
			isa = XCBuildConfiguration;
			buildSettings = {
				ALWAYS_EMBED_SWIFT_STANDARD_LIBRARIES = YES;
				CLANG_ANALYZER_NONNULL = YES;
				CLANG_WARN_DOCUMENTATION_COMMENTS = YES;
				CLANG_WARN_INFINITE_RECURSION = YES;
				CLANG_WARN_SUSPICIOUS_MOVE = YES;
				"CODE_SIGN_IDENTITY[sdk=iphoneos*]" = "iPhone Developer";
				DEVELOPMENT_TEAM = 7P4K3HK5JL;
				INFOPLIST_FILE = "$(SRCROOT)/GPUImage.xcodeproj/GPUImageTestSuite_Info.plist";
				IPHONEOS_DEPLOYMENT_TARGET = 10.2;
				LD_RUNPATH_SEARCH_PATHS = "$(inherited) @executable_path/Frameworks @loader_path/Frameworks";
				OTHER_SWIFT_FLAGS = "-DGLES";
				PRODUCT_BUNDLE_IDENTIFIER = com.sunsetlakesoftware.GPUImageTests;
				PRODUCT_NAME = "$(TARGET_NAME)";
				SDKROOT = iphoneos;
				SWIFT_OPTIMIZATION_LEVEL = "-Owholemodule";
				SWIFT_VERSION = 4.0;
				VALIDATE_PRODUCT = YES;
			};
			name = Release;
		};
/* End XCBuildConfiguration section */

/* Begin XCConfigurationList section */
		BC6E7CA51C39A9D8006DF678 /* Build configuration list for PBXProject "GPUImage" */ = {
			isa = XCConfigurationList;
			buildConfigurations = (
				BC6E7CBD1C39A9D8006DF678 /* Debug */,
				BC6E7CBE1C39A9D8006DF678 /* Release */,
			);
			defaultConfigurationIsVisible = 0;
			defaultConfigurationName = Release;
		};
		BC6E7CBF1C39A9D8006DF678 /* Build configuration list for PBXNativeTarget "GPUImage_macOS" */ = {
			isa = XCConfigurationList;
			buildConfigurations = (
				BC6E7CC01C39A9D8006DF678 /* Debug */,
				BC6E7CC11C39A9D8006DF678 /* Release */,
			);
			defaultConfigurationIsVisible = 0;
			defaultConfigurationName = Release;
		};
		BC6E7CC21C39A9D8006DF678 /* Build configuration list for PBXNativeTarget "GPUImageTests_macOS" */ = {
			isa = XCConfigurationList;
			buildConfigurations = (
				BC6E7CC31C39A9D8006DF678 /* Debug */,
				BC6E7CC41C39A9D8006DF678 /* Release */,
			);
			defaultConfigurationIsVisible = 0;
			defaultConfigurationName = Release;
		};
		BC9E34FA1E524A2300B8604F /* Build configuration list for PBXNativeTarget "GPUImage_iOS" */ = {
			isa = XCConfigurationList;
			buildConfigurations = (
				BC9E34FB1E524A2300B8604F /* Debug */,
				BC9E34FC1E524A2300B8604F /* Release */,
			);
			defaultConfigurationIsVisible = 0;
			defaultConfigurationName = Release;
		};
		BC9E34FD1E524A2300B8604F /* Build configuration list for PBXNativeTarget "GPUImageTests_iOS" */ = {
			isa = XCConfigurationList;
			buildConfigurations = (
				BC9E34FE1E524A2300B8604F /* Debug */,
				BC9E34FF1E524A2300B8604F /* Release */,
			);
			defaultConfigurationIsVisible = 0;
			defaultConfigurationName = Release;
		};
/* End XCConfigurationList section */
	};
	rootObject = BC6E7CA21C39A9D8006DF678 /* Project object */;
}<|MERGE_RESOLUTION|>--- conflicted
+++ resolved
@@ -1151,10 +1151,10 @@
 		BC9E35201E524D2A00B8604F /* iOS */ = {
 			isa = PBXGroup;
 			children = (
+				1F6D1CBF2048FFD900317B5F /* SpeakerOutput.swift */,
 				BC9E35231E524D4D00B8604F /* RenderView.swift */,
 				BC9E35221E524D4D00B8604F /* PictureOutput.swift */,
 				BC9E35211E524D4D00B8604F /* MovieOutput.swift */,
-				1F6D1CBF2048FFD900317B5F /* SpeakerOutput.swift */,
 			);
 			name = iOS;
 			sourceTree = "<group>";
@@ -1891,12 +1891,8 @@
 				MACOSX_DEPLOYMENT_TARGET = 10.9;
 				SDKROOT = macosx;
 				SKIP_INSTALL = YES;
-<<<<<<< HEAD
 				SWIFT_OBJC_BRIDGING_HEADER = "Source/GPUImage-Bridging-Header.h";
-				SWIFT_VERSION = 3.0;
-=======
 				SWIFT_VERSION = 4.0;
->>>>>>> 20ab871c
 				VERSIONING_SYSTEM = "apple-generic";
 				VERSION_INFO_PREFIX = "";
 			};
@@ -1998,12 +1994,7 @@
 				SDKROOT = iphoneos;
 				SKIP_INSTALL = YES;
 				SWIFT_ACTIVE_COMPILATION_CONDITIONS = DEBUG;
-<<<<<<< HEAD
-				SWIFT_OPTIMIZATION_LEVEL = "-Onone";
-				SWIFT_VERSION = 3.0;
-=======
 				SWIFT_VERSION = 4.0;
->>>>>>> 20ab871c
 				TARGETED_DEVICE_FAMILY = "1,2";
 			};
 			name = Debug;
