import AVFoundation

public protocol MovieInputDelegate: class {
    func didFinishMovie()
}

public class MovieInput: ImageSource {
    public let targets = TargetContainer()
    public var runBenchmark = false
    
    public weak var delegate: MovieInputDelegate?
    
    public var audioEncodingTarget:AudioEncodingTarget? {
        didSet {
            guard let audioEncodingTarget = audioEncodingTarget else {
                return
            }
            audioEncodingTarget.activateAudioTrack()
            
            // Call enableSynchronizedEncoding() again if they didn't set the audioEncodingTarget before setting synchronizedMovieOutput.
            if(synchronizedMovieOutput != nil) { self.enableSynchronizedEncoding() }
        }
    }
    
    let yuvConversionShader:ShaderProgram
    let asset:AVAsset
    let videoComposition:AVVideoComposition?
    var playAtActualSpeed:Bool
    
    // Time in the video where it should start.
    var requestedStartTime:CMTime?
    // Time in the video where it started.
    var startTime:CMTime?
    // Time according to device clock when the video started.
    var actualStartTime:DispatchTime?
    // Last sample time that played.
    private(set) public var currentTime:CMTime?
    
    public var loop:Bool
    
    // Called after the video finishes. Not called when cancel() or pause() is called.
    public var completion: (() -> Void)?
    // Progress block of the video with a paramater value of 0-1.
    // Can be used to check video encoding progress. Not called from main thread.
    public var progress: ((Double) -> Void)?
    
    public var synchronizedMovieOutput:MovieOutput? {
        didSet {
            self.enableSynchronizedEncoding()
        }
    }
    public var synchronizedEncodingDebug = false {
        didSet {
            self.synchronizedMovieOutput?.synchronizedEncodingDebug = self.synchronizedEncodingDebug
        }
    }
    let conditionLock = NSCondition()
    var readingShouldWait = false
    var videoInputStatusObserver:NSKeyValueObservation?
    var audioInputStatusObserver:NSKeyValueObservation?
    
    public var useRealtimeThreads = false
    var timebaseInfo = mach_timebase_info_data_t()
    var currentThread:Thread?
    
    var totalFramesSent = 0
    var totalFrameTimeDuringCapture:Double = 0.0
    
    var audioSettings:[String:Any]?
    
    var movieFramebuffer:Framebuffer?
    public var framebufferUserInfo:[AnyHashable:Any]?
    
    // TODO: Someone will have to add back in the AVPlayerItem logic, because I don't know how that works
    public init(asset:AVAsset, videoComposition: AVVideoComposition?, playAtActualSpeed:Bool = false, loop:Bool = false, audioSettings:[String:Any]? = nil) throws {
        self.asset = asset
        self.videoComposition = videoComposition
        self.playAtActualSpeed = playAtActualSpeed
        self.loop = loop
        self.yuvConversionShader = crashOnShaderCompileFailure("MovieInput"){try sharedImageProcessingContext.programForVertexShader(defaultVertexShaderForInputs(2), fragmentShader:YUVConversionFullRangeFragmentShader)}
<<<<<<< HEAD
        self.audioSettings = audioSettings
=======
        
        assetReader = try AVAssetReader(asset:self.asset)
        
        let outputSettings:[String:AnyObject] = [(kCVPixelBufferPixelFormatTypeKey as String):NSNumber(value:Int32(kCVPixelFormatType_420YpCbCr8BiPlanarFullRange))]
        let readerVideoTrackOutput = AVAssetReaderTrackOutput(track:self.asset.tracks(withMediaType: AVMediaType.video)[0], outputSettings:outputSettings)
        readerVideoTrackOutput.alwaysCopiesSampleData = false
        assetReader.add(readerVideoTrackOutput)
        // TODO: Audio here
>>>>>>> 20ab871c
    }

    public convenience init(url:URL, playAtActualSpeed:Bool = false, loop:Bool = false, audioSettings:[String:Any]? = nil) throws {
        let inputOptions = [AVURLAssetPreferPreciseDurationAndTimingKey:NSNumber(value:true)]
        let inputAsset = AVURLAsset(url:url, options:inputOptions)
        try self.init(asset:inputAsset, videoComposition: nil, playAtActualSpeed:playAtActualSpeed, loop:loop, audioSettings:audioSettings)
    }
    
    deinit {
        self.movieFramebuffer?.unlock()
        self.cancel()
        
        self.videoInputStatusObserver?.invalidate()
        self.audioInputStatusObserver?.invalidate()
    }

    // MARK: -
    // MARK: Playback control
<<<<<<< HEAD
    
    public func start(atTime: CMTime) {
        self.requestedStartTime = atTime
        self.start()
    }
    
    @objc public func start() {
        if let currentThread = self.currentThread,
            currentThread.isExecuting,
            !currentThread.isCancelled {
            // If the current thread is running and has not been cancelled, bail.
            return
        }
        // Cancel the thread just to be safe in the event we somehow get here with the thread still running.
        self.currentThread?.cancel()
        
        self.currentThread = Thread(target: self, selector: #selector(beginReading), object: nil)
        self.currentThread?.start()
=======

    public func start() {
        asset.loadValuesAsynchronously(forKeys:["tracks"], completionHandler:{
            DispatchQueue.global().async(execute: {
                guard (self.asset.statusOfValue(forKey: "tracks", error:nil) == .loaded) else { return }

                guard self.assetReader.startReading() else {
                    print("Couldn't start reading")
                    return
                }
                
                var readerVideoTrackOutput:AVAssetReaderOutput? = nil;
                
                for output in self.assetReader.outputs {
                    if(output.mediaType == AVMediaType.video.rawValue) {
                        readerVideoTrackOutput = output;
                    }
                }
                
                while (self.assetReader.status == .reading) {
                    self.readNextVideoFrame(from:readerVideoTrackOutput!)
                }
                
                if (self.assetReader.status == .completed) {
                    self.assetReader.cancelReading()
                    
                    if (self.loop) {
                        // TODO: Restart movie processing
                    } else {
                        self.endProcessing()
                    }
                }
            })
        })
>>>>>>> 20ab871c
    }
    
    public func cancel() {
        self.currentThread?.cancel()
        self.currentThread = nil
    }
    
    public func pause() {
        self.cancel()
        self.requestedStartTime = self.currentTime
    }
    
    // MARK: -
    // MARK: Internal processing functions
    
    func createReader() -> AVAssetReader?
    {
        do {
            let outputSettings:[String:AnyObject] =
                [(kCVPixelBufferPixelFormatTypeKey as String):NSNumber(value:Int32(kCVPixelFormatType_420YpCbCr8BiPlanarFullRange))]
            
            let assetReader = try AVAssetReader.init(asset: self.asset)
            
            if(self.videoComposition == nil) {
                let readerVideoTrackOutput = AVAssetReaderTrackOutput(track: self.asset.tracks(withMediaType: AVMediaTypeVideo).first!, outputSettings:outputSettings)
                readerVideoTrackOutput.alwaysCopiesSampleData = false
                assetReader.add(readerVideoTrackOutput)
            }
            else {
                let readerVideoTrackOutput = AVAssetReaderVideoCompositionOutput(videoTracks: self.asset.tracks(withMediaType: AVMediaTypeVideo), videoSettings: outputSettings)
                readerVideoTrackOutput.videoComposition = self.videoComposition
                readerVideoTrackOutput.alwaysCopiesSampleData = false
                assetReader.add(readerVideoTrackOutput)
            }
            
            if let audioTrack = self.asset.tracks(withMediaType: AVMediaTypeAudio).first,
                let _ = self.audioEncodingTarget {
                let readerAudioTrackOutput = AVAssetReaderTrackOutput(track: audioTrack, outputSettings: audioSettings)
                readerAudioTrackOutput.alwaysCopiesSampleData = false
                assetReader.add(readerAudioTrackOutput)
            }
            
            self.startTime = self.requestedStartTime
            if let requestedStartTime = self.requestedStartTime {
                assetReader.timeRange = CMTimeRange(start: requestedStartTime, duration: kCMTimePositiveInfinity)
            }
            self.requestedStartTime = nil
            self.currentTime = nil
            self.actualStartTime = nil
            
            return assetReader
        } catch {
            print("ERROR: Unable to create asset reader: \(error)")
        }
        return nil
    }
    
    @objc func beginReading() {
        let thread = Thread.current
        
        mach_timebase_info(&timebaseInfo)
        
        if(useRealtimeThreads) {
            self.configureThread()
        }
        else if(playAtActualSpeed) {
            thread.qualityOfService = .userInitiated
        }
        else {
             // This includes synchronized encoding since the above vars will be disabled for it.
            thread.qualityOfService = .default
        }
        
        guard let assetReader = self.createReader() else {
            return // A return statement in this frame will end thread execution.
        }
        
        do {
            try NSObject.catchException {
                guard assetReader.startReading() else {
                    print("ERROR: Unable to start reading: \(String(describing: assetReader.error))")
                    return
                }
            }
        }
        catch {
            print("ERROR: Unable to start reading: \(error)")
            return
        }
        
        var readerVideoTrackOutput:AVAssetReaderOutput? = nil
        var readerAudioTrackOutput:AVAssetReaderOutput? = nil
        
        for output in assetReader.outputs {
            if(output.mediaType == AVMediaTypeVideo) {
                readerVideoTrackOutput = output
            }
            if(output.mediaType == AVMediaTypeAudio) {
                readerAudioTrackOutput = output
            }
        }
        
        while(assetReader.status == .reading) {
            if(thread.isCancelled) { break }
            
            if let movieOutput = self.synchronizedMovieOutput {
                self.conditionLock.lock()
                if(self.readingShouldWait) {
                    self.synchronizedEncodingDebugPrint("Disable reading")
                    self.conditionLock.wait()
                    self.synchronizedEncodingDebugPrint("Enable reading")
                }
                self.conditionLock.unlock()
                
                if(movieOutput.assetWriterVideoInput.isReadyForMoreMediaData) {
                    self.readNextVideoFrame(with: assetReader, from: readerVideoTrackOutput!)
                }
                if(movieOutput.assetWriterAudioInput?.isReadyForMoreMediaData ?? false) {
                    if let readerAudioTrackOutput = readerAudioTrackOutput {
                        self.readNextAudioSample(with: assetReader, from: readerAudioTrackOutput)
                    }
                }
            }
            else {
                self.readNextVideoFrame(with: assetReader, from: readerVideoTrackOutput!)
                if let readerAudioTrackOutput = readerAudioTrackOutput,
                    self.audioEncodingTarget?.readyForNextAudioBuffer() ?? true {
                    self.readNextAudioSample(with: assetReader, from: readerAudioTrackOutput)
                }
            }
        }
        
        assetReader.cancelReading()
        
        // Since only the main thread will cancel and create threads jump onto it to prevent
        // the current thread from being cancelled in between the below if statement and creating the new thread.
        DispatchQueue.main.async {
            // Start the video over so long as it wasn't cancelled.
            if (self.loop && !thread.isCancelled) {
                self.currentThread = Thread(target: self, selector: #selector(self.beginReading), object: nil)
                self.currentThread?.start()
            }
            else {
                self.delegate?.didFinishMovie()
                self.completion?()
                
                self.synchronizedEncodingDebugPrint("MovieInput finished reading")
                self.synchronizedEncodingDebugPrint("MovieInput total frames sent: \(self.totalFramesSent)")
            }
        }
    }
    
    func readNextVideoFrame(with assetReader: AVAssetReader, from videoTrackOutput:AVAssetReaderOutput) {
        guard let sampleBuffer = videoTrackOutput.copyNextSampleBuffer() else {
            if let movieOutput = self.synchronizedMovieOutput {
                movieOutput.movieProcessingContext.runOperationAsynchronously {
                    // Documentation: "Clients that are monitoring each input's readyForMoreMediaData value must call markAsFinished on an input when they are done
                    // appending buffers to it. This is necessary to prevent other inputs from stalling, as they may otherwise wait forever
                    // for that input's media data, attempting to complete the ideal interleaving pattern."
                    movieOutput.videoEncodingIsFinished = true
                    movieOutput.assetWriterVideoInput.markAsFinished()
                }
            }
            return
        }
        
        
        self.synchronizedEncodingDebugPrint("Process frame input")
        
        var currentSampleTime = CMSampleBufferGetOutputPresentationTimeStamp(sampleBuffer)
        var duration = self.asset.duration // Only used for the progress block so its acuracy is not critical
        
        self.currentTime = currentSampleTime
        
        if let startTime = self.startTime {
            // Make sure our samples start at kCMTimeZero if the video was started midway.
            currentSampleTime = CMTimeSubtract(currentSampleTime, startTime)
            duration = CMTimeSubtract(duration, startTime)
        }
        
        if (self.playAtActualSpeed) {
            let currentSampleTimeNanoseconds = Int64(currentSampleTime.seconds * 1_000_000_000)
            let currentActualTime = DispatchTime.now()
            
            if(self.actualStartTime == nil) { self.actualStartTime = currentActualTime }
            
            // Determine how much time we need to wait in order to display the frame at the right currentActualTime such that it will match the currentSampleTime.
            // The reason we subtract the actualStartTime from the currentActualTime is so the actual time starts at zero relative to the video start.
            let delay = currentSampleTimeNanoseconds - Int64(currentActualTime.uptimeNanoseconds-self.actualStartTime!.uptimeNanoseconds)
            
            //print("currentSampleTime: \(currentSampleTimeNanoseconds) currentTime: \((currentActualTime.uptimeNanoseconds-self.actualStartTime!.uptimeNanoseconds)) delay: \(delay)")
            
            if(delay > 0) {
                mach_wait_until(mach_absolute_time()+self.nanosToAbs(UInt64(delay)))
            }
            else {
                // This only happens if we aren't given enough processing time for playback
                // but is necessary otherwise the playback will never catch up to its timeline.
                // If we weren't adhearing to the sample timline and used the old timing method
                // the video would still lag during an event like this.
                //print("Dropping frame in order to catch up")
                return
            }
        }
        
        self.progress?(currentSampleTime.seconds/duration.seconds)
        
        sharedImageProcessingContext.runOperationSynchronously{
            self.process(movieFrame:sampleBuffer)
            CMSampleBufferInvalidate(sampleBuffer)
        }
    }
    
    func readNextAudioSample(with assetReader: AVAssetReader, from audioTrackOutput:AVAssetReaderOutput) {
        guard let sampleBuffer = audioTrackOutput.copyNextSampleBuffer() else {
            if let movieOutput = self.synchronizedMovieOutput {
                movieOutput.movieProcessingContext.runOperationAsynchronously {
                    movieOutput.audioEncodingIsFinished = true
                    movieOutput.assetWriterAudioInput?.markAsFinished()
                }
            }
            return
        }
        
        self.synchronizedEncodingDebugPrint("Process audio sample input")
        
        self.audioEncodingTarget?.processAudioBuffer(sampleBuffer, shouldInvalidateSampleWhenDone: true)
    }
    
    func process(movieFrame frame:CMSampleBuffer) {
        let currentSampleTime = CMSampleBufferGetOutputPresentationTimeStamp(frame)
        let movieFrame = CMSampleBufferGetImageBuffer(frame)!
        
        self.process(movieFrame:movieFrame, withSampleTime:currentSampleTime)
    }
    
    func process(movieFrame:CVPixelBuffer, withSampleTime:CMTime) {
        let bufferHeight = CVPixelBufferGetHeight(movieFrame)
        let bufferWidth = CVPixelBufferGetWidth(movieFrame)
        CVPixelBufferLockBaseAddress(movieFrame, CVPixelBufferLockFlags(rawValue:CVOptionFlags(0)))
        
        let conversionMatrix = colorConversionMatrix601FullRangeDefault
        // TODO: Get this color query working
        //        if let colorAttachments = CVBufferGetAttachment(movieFrame, kCVImageBufferYCbCrMatrixKey, nil) {
        //            if(CFStringCompare(colorAttachments, kCVImageBufferYCbCrMatrix_ITU_R_601_4, 0) == .EqualTo) {
        //                _preferredConversion = kColorConversion601FullRange
        //            } else {
        //                _preferredConversion = kColorConversion709
        //            }
        //        } else {
        //            _preferredConversion = kColorConversion601FullRange
        //        }
        
        let startTime = CFAbsoluteTimeGetCurrent()
<<<<<<< HEAD
        
=======

>>>>>>> 20ab871c
        var luminanceGLTexture: CVOpenGLESTexture?
        
        glActiveTexture(GLenum(GL_TEXTURE0))
        
        let luminanceGLTextureResult = CVOpenGLESTextureCacheCreateTextureFromImage(kCFAllocatorDefault, sharedImageProcessingContext.coreVideoTextureCache, movieFrame, nil, GLenum(GL_TEXTURE_2D), GL_LUMINANCE, GLsizei(bufferWidth), GLsizei(bufferHeight), GLenum(GL_LUMINANCE), GLenum(GL_UNSIGNED_BYTE), 0, &luminanceGLTexture)
        
<<<<<<< HEAD
        if(luminanceGLTextureResult != kCVReturnSuccess || luminanceGLTexture == nil) {
            print("Could not create LuminanceGLTexture")
            return
        }
=======
        assert(luminanceGLTextureResult == kCVReturnSuccess && luminanceGLTexture != nil)
>>>>>>> 20ab871c
        
        let luminanceTexture = CVOpenGLESTextureGetName(luminanceGLTexture!)
        
        glBindTexture(GLenum(GL_TEXTURE_2D), luminanceTexture)
        glTexParameterf(GLenum(GL_TEXTURE_2D), GLenum(GL_TEXTURE_WRAP_S), GLfloat(GL_CLAMP_TO_EDGE));
        glTexParameterf(GLenum(GL_TEXTURE_2D), GLenum(GL_TEXTURE_WRAP_T), GLfloat(GL_CLAMP_TO_EDGE));
        
        let luminanceFramebuffer: Framebuffer
        do {
            luminanceFramebuffer = try Framebuffer(context: sharedImageProcessingContext, orientation: .portrait, size: GLSize(width:GLint(bufferWidth), height:GLint(bufferHeight)), textureOnly: true, overriddenTexture: luminanceTexture)
        } catch {
<<<<<<< HEAD
            print("Could not create a framebuffer of the size (\(bufferWidth), \(bufferHeight)), error: \(error)")
            return
        }
        
        var chrominanceGLTexture: CVOpenGLESTexture?
        
        glActiveTexture(GLenum(GL_TEXTURE1))
=======
            fatalError("Could not create a framebuffer of the size (\(bufferWidth), \(bufferHeight)), error: \(error)")
        }
        
//         luminanceFramebuffer.cache = sharedImageProcessingContext.framebufferCache
        luminanceFramebuffer.lock()
        
        
        var chrominanceGLTexture: CVOpenGLESTexture?
        
        glActiveTexture(GLenum(GL_TEXTURE1))
        
        let chrominanceGLTextureResult = CVOpenGLESTextureCacheCreateTextureFromImage(kCFAllocatorDefault, sharedImageProcessingContext.coreVideoTextureCache, movieFrame, nil, GLenum(GL_TEXTURE_2D), GL_LUMINANCE_ALPHA, GLsizei(bufferWidth / 2), GLsizei(bufferHeight / 2), GLenum(GL_LUMINANCE_ALPHA), GLenum(GL_UNSIGNED_BYTE), 1, &chrominanceGLTexture)
        
        assert(chrominanceGLTextureResult == kCVReturnSuccess && chrominanceGLTexture != nil)
        
        let chrominanceTexture = CVOpenGLESTextureGetName(chrominanceGLTexture!)
        
        glBindTexture(GLenum(GL_TEXTURE_2D), chrominanceTexture)
        glTexParameterf(GLenum(GL_TEXTURE_2D), GLenum(GL_TEXTURE_WRAP_S), GLfloat(GL_CLAMP_TO_EDGE));
        glTexParameterf(GLenum(GL_TEXTURE_2D), GLenum(GL_TEXTURE_WRAP_T), GLfloat(GL_CLAMP_TO_EDGE));
        
        let chrominanceFramebuffer: Framebuffer
        do {
            chrominanceFramebuffer = try Framebuffer(context: sharedImageProcessingContext, orientation: .portrait, size: GLSize(width:GLint(bufferWidth), height:GLint(bufferHeight)), textureOnly: true, overriddenTexture: chrominanceTexture)
        } catch {
            fatalError("Could not create a framebuffer of the size (\(bufferWidth), \(bufferHeight)), error: \(error)")
        }
        
//         chrominanceFramebuffer.cache = sharedImageProcessingContext.framebufferCache
        chrominanceFramebuffer.lock()
>>>>>>> 20ab871c
        
        let chrominanceGLTextureResult = CVOpenGLESTextureCacheCreateTextureFromImage(kCFAllocatorDefault, sharedImageProcessingContext.coreVideoTextureCache, movieFrame, nil, GLenum(GL_TEXTURE_2D), GL_LUMINANCE_ALPHA, GLsizei(bufferWidth / 2), GLsizei(bufferHeight / 2), GLenum(GL_LUMINANCE_ALPHA), GLenum(GL_UNSIGNED_BYTE), 1, &chrominanceGLTexture)
        
        if(chrominanceGLTextureResult != kCVReturnSuccess || chrominanceGLTexture == nil) {
            print("Could not create ChrominanceGLTexture")
            return
        }
        
        let chrominanceTexture = CVOpenGLESTextureGetName(chrominanceGLTexture!)
        
        glBindTexture(GLenum(GL_TEXTURE_2D), chrominanceTexture)
        glTexParameterf(GLenum(GL_TEXTURE_2D), GLenum(GL_TEXTURE_WRAP_S), GLfloat(GL_CLAMP_TO_EDGE));
        glTexParameterf(GLenum(GL_TEXTURE_2D), GLenum(GL_TEXTURE_WRAP_T), GLfloat(GL_CLAMP_TO_EDGE));
        
        let chrominanceFramebuffer: Framebuffer
        do {
            chrominanceFramebuffer = try Framebuffer(context: sharedImageProcessingContext, orientation: .portrait, size: GLSize(width:GLint(bufferWidth), height:GLint(bufferHeight)), textureOnly: true, overriddenTexture: chrominanceTexture)
        } catch {
            print("Could not create a framebuffer of the size (\(bufferWidth), \(bufferHeight)), error: \(error)")
            return
        }
        
        self.movieFramebuffer?.unlock()
        let movieFramebuffer = sharedImageProcessingContext.framebufferCache.requestFramebufferWithProperties(orientation:.portrait, size:GLSize(width:GLint(bufferWidth), height:GLint(bufferHeight)), textureOnly:false)
        movieFramebuffer.lock()
        
        convertYUVToRGB(shader:self.yuvConversionShader, luminanceFramebuffer:luminanceFramebuffer, chrominanceFramebuffer:chrominanceFramebuffer, resultFramebuffer:movieFramebuffer, colorConversionMatrix:conversionMatrix)
        CVPixelBufferUnlockBaseAddress(movieFrame, CVPixelBufferLockFlags(rawValue:CVOptionFlags(0)))
        
        movieFramebuffer.timingStyle = .videoFrame(timestamp:Timestamp(withSampleTime))
        movieFramebuffer.userInfo = self.framebufferUserInfo
        self.movieFramebuffer = movieFramebuffer
        
        self.updateTargetsWithFramebuffer(movieFramebuffer)
        
        if(self.runBenchmark || self.synchronizedEncodingDebug) {
            self.totalFramesSent += 1
        }
        
        if self.runBenchmark {
            let currentFrameTime = (CFAbsoluteTimeGetCurrent() - startTime)
            self.totalFrameTimeDuringCapture += currentFrameTime
            print("Average frame time : \(1000.0 * self.totalFrameTimeDuringCapture / Double(self.totalFramesSent)) ms")
            print("Current frame time : \(1000.0 * currentFrameTime) ms")
        }
    }
    
    public func transmitPreviousImage(to target:ImageConsumer, atIndex:UInt) {
        // Not needed for movie inputs
    }
    
    public func transmitPreviousFrame() {
        sharedImageProcessingContext.runOperationAsynchronously {
            if let movieFramebuffer = self.movieFramebuffer {
                self.updateTargetsWithFramebuffer(movieFramebuffer)
            }
        }
    }
    
    // MARK: -
    // MARK: Synchronized encoding
    
    func enableSynchronizedEncoding() {
        self.synchronizedMovieOutput?.encodingLiveVideo = false
        self.synchronizedMovieOutput?.synchronizedEncodingDebug = self.synchronizedEncodingDebug
        self.playAtActualSpeed = false
        self.loop = false
        
        // Subscribe to isReadyForMoreMediaData changes
        self.setupObservers()
        // Set the intial state of the lock
        self.updateLock()
    }
    
    func setupObservers() {
        self.videoInputStatusObserver?.invalidate()
        self.audioInputStatusObserver?.invalidate()
        
        guard let movieOutput = self.synchronizedMovieOutput else { return }
        
        self.videoInputStatusObserver = movieOutput.assetWriterVideoInput.observe(\.isReadyForMoreMediaData, options: [.new, .old]) { [weak self] (assetWriterVideoInput, change) in
            guard let weakSelf = self else { return }
            weakSelf.updateLock()
        }
        self.audioInputStatusObserver = movieOutput.assetWriterAudioInput?.observe(\.isReadyForMoreMediaData, options: [.new, .old]) { [weak self] (assetWriterAudioInput, change) in
            guard let weakSelf = self else { return }
            weakSelf.updateLock()
        }
    }
    
    func updateLock() {
        guard let movieOutput = self.synchronizedMovieOutput else { return }
        
        self.conditionLock.lock()
        // Allow reading if either input is able to accept data, prevent reading if both inputs are unable to accept data.
        if(movieOutput.assetWriterVideoInput.isReadyForMoreMediaData || movieOutput.assetWriterAudioInput?.isReadyForMoreMediaData ?? false) {
            self.readingShouldWait = false
            self.conditionLock.signal()
        }
        else {
            self.readingShouldWait = true
        }
        self.conditionLock.unlock()
    }
    
    // MARK: -
    // MARK: Thread configuration
    
    func configureThread() {
        let clock2abs = Double(timebaseInfo.denom) / Double(timebaseInfo.numer) * Double(NSEC_PER_MSEC)
        
        // http://docs.huihoo.com/darwin/kernel-programming-guide/scheduler/chapter_8_section_4.html
        //
        // To see the impact of adjusting these values, uncomment the print statement above mach_wait_until() in self.readNextVideoFrame()
        //
        // Setup for 5 ms of work.
        // The anticpated frame render duration is in the 1-3 ms range on an iPhone 6 for 1080p without filters and 1-7 ms range with filters
        // If the render duration is allowed to exceed 16ms (the duration of a frame in 60fps video)
        // the 60fps video will no longer be playing in real time.
        let computation = UInt32(5 * clock2abs)
        // Tell the scheduler the next 20 ms of work needs to be done as soon as possible.
        let period      = UInt32(0 * clock2abs)
        // According to the above scheduling chapter this constraint only appears relevant
        // if preemtible is set to true and the period is not 0. If this is wrong, please let me know.
        let constraint  = UInt32(5 * clock2abs)
        
        //print("period: \(period) computation: \(computation) constraint: \(constraint)")
        
        let THREAD_TIME_CONSTRAINT_POLICY_COUNT = mach_msg_type_number_t(MemoryLayout<thread_time_constraint_policy>.size / MemoryLayout<integer_t>.size)
        
        var policy = thread_time_constraint_policy()
        var ret: Int32
        let thread: thread_port_t = pthread_mach_thread_np(pthread_self())
        
        policy.period = period
        policy.computation = computation
        policy.constraint = constraint
        policy.preemptible = 0
        
        ret = withUnsafeMutablePointer(to: &policy) {
            $0.withMemoryRebound(to: integer_t.self, capacity: Int(THREAD_TIME_CONSTRAINT_POLICY_COUNT)) {
                thread_policy_set(thread, UInt32(THREAD_TIME_CONSTRAINT_POLICY), $0, THREAD_TIME_CONSTRAINT_POLICY_COUNT)
            }
        }
        
        if ret != KERN_SUCCESS {
            mach_error("thread_policy_set:", ret)
            print("Unable to configure thread")
        }
    }
    
    func nanosToAbs(_ nanos: UInt64) -> UInt64 {
        return nanos * UInt64(timebaseInfo.denom) / UInt64(timebaseInfo.numer)
    }
    
    func synchronizedEncodingDebugPrint(_ string: String) {
        if(synchronizedMovieOutput != nil && synchronizedEncodingDebug) { print(string) }
    }
}<|MERGE_RESOLUTION|>--- conflicted
+++ resolved
@@ -78,18 +78,7 @@
         self.playAtActualSpeed = playAtActualSpeed
         self.loop = loop
         self.yuvConversionShader = crashOnShaderCompileFailure("MovieInput"){try sharedImageProcessingContext.programForVertexShader(defaultVertexShaderForInputs(2), fragmentShader:YUVConversionFullRangeFragmentShader)}
-<<<<<<< HEAD
         self.audioSettings = audioSettings
-=======
-        
-        assetReader = try AVAssetReader(asset:self.asset)
-        
-        let outputSettings:[String:AnyObject] = [(kCVPixelBufferPixelFormatTypeKey as String):NSNumber(value:Int32(kCVPixelFormatType_420YpCbCr8BiPlanarFullRange))]
-        let readerVideoTrackOutput = AVAssetReaderTrackOutput(track:self.asset.tracks(withMediaType: AVMediaType.video)[0], outputSettings:outputSettings)
-        readerVideoTrackOutput.alwaysCopiesSampleData = false
-        assetReader.add(readerVideoTrackOutput)
-        // TODO: Audio here
->>>>>>> 20ab871c
     }
 
     public convenience init(url:URL, playAtActualSpeed:Bool = false, loop:Bool = false, audioSettings:[String:Any]? = nil) throws {
@@ -108,7 +97,6 @@
 
     // MARK: -
     // MARK: Playback control
-<<<<<<< HEAD
     
     public func start(atTime: CMTime) {
         self.requestedStartTime = atTime
@@ -127,42 +115,6 @@
         
         self.currentThread = Thread(target: self, selector: #selector(beginReading), object: nil)
         self.currentThread?.start()
-=======
-
-    public func start() {
-        asset.loadValuesAsynchronously(forKeys:["tracks"], completionHandler:{
-            DispatchQueue.global().async(execute: {
-                guard (self.asset.statusOfValue(forKey: "tracks", error:nil) == .loaded) else { return }
-
-                guard self.assetReader.startReading() else {
-                    print("Couldn't start reading")
-                    return
-                }
-                
-                var readerVideoTrackOutput:AVAssetReaderOutput? = nil;
-                
-                for output in self.assetReader.outputs {
-                    if(output.mediaType == AVMediaType.video.rawValue) {
-                        readerVideoTrackOutput = output;
-                    }
-                }
-                
-                while (self.assetReader.status == .reading) {
-                    self.readNextVideoFrame(from:readerVideoTrackOutput!)
-                }
-                
-                if (self.assetReader.status == .completed) {
-                    self.assetReader.cancelReading()
-                    
-                    if (self.loop) {
-                        // TODO: Restart movie processing
-                    } else {
-                        self.endProcessing()
-                    }
-                }
-            })
-        })
->>>>>>> 20ab871c
     }
     
     public func cancel() {
@@ -187,18 +139,18 @@
             let assetReader = try AVAssetReader.init(asset: self.asset)
             
             if(self.videoComposition == nil) {
-                let readerVideoTrackOutput = AVAssetReaderTrackOutput(track: self.asset.tracks(withMediaType: AVMediaTypeVideo).first!, outputSettings:outputSettings)
+                let readerVideoTrackOutput = AVAssetReaderTrackOutput(track: self.asset.tracks(withMediaType: .video).first!, outputSettings:outputSettings)
                 readerVideoTrackOutput.alwaysCopiesSampleData = false
                 assetReader.add(readerVideoTrackOutput)
             }
             else {
-                let readerVideoTrackOutput = AVAssetReaderVideoCompositionOutput(videoTracks: self.asset.tracks(withMediaType: AVMediaTypeVideo), videoSettings: outputSettings)
+                let readerVideoTrackOutput = AVAssetReaderVideoCompositionOutput(videoTracks: self.asset.tracks(withMediaType: .video), videoSettings: outputSettings)
                 readerVideoTrackOutput.videoComposition = self.videoComposition
                 readerVideoTrackOutput.alwaysCopiesSampleData = false
                 assetReader.add(readerVideoTrackOutput)
             }
             
-            if let audioTrack = self.asset.tracks(withMediaType: AVMediaTypeAudio).first,
+            if let audioTrack = self.asset.tracks(withMediaType: .audio).first,
                 let _ = self.audioEncodingTarget {
                 let readerAudioTrackOutput = AVAssetReaderTrackOutput(track: audioTrack, outputSettings: audioSettings)
                 readerAudioTrackOutput.alwaysCopiesSampleData = false
@@ -257,10 +209,10 @@
         var readerAudioTrackOutput:AVAssetReaderOutput? = nil
         
         for output in assetReader.outputs {
-            if(output.mediaType == AVMediaTypeVideo) {
+            if(output.mediaType == AVMediaType.video.rawValue) {
                 readerVideoTrackOutput = output
             }
-            if(output.mediaType == AVMediaTypeAudio) {
+            if(output.mediaType == AVMediaType.audio.rawValue) {
                 readerAudioTrackOutput = output
             }
         }
@@ -417,25 +369,17 @@
         //        }
         
         let startTime = CFAbsoluteTimeGetCurrent()
-<<<<<<< HEAD
-        
-=======
-
->>>>>>> 20ab871c
+        
         var luminanceGLTexture: CVOpenGLESTexture?
         
         glActiveTexture(GLenum(GL_TEXTURE0))
         
         let luminanceGLTextureResult = CVOpenGLESTextureCacheCreateTextureFromImage(kCFAllocatorDefault, sharedImageProcessingContext.coreVideoTextureCache, movieFrame, nil, GLenum(GL_TEXTURE_2D), GL_LUMINANCE, GLsizei(bufferWidth), GLsizei(bufferHeight), GLenum(GL_LUMINANCE), GLenum(GL_UNSIGNED_BYTE), 0, &luminanceGLTexture)
         
-<<<<<<< HEAD
         if(luminanceGLTextureResult != kCVReturnSuccess || luminanceGLTexture == nil) {
             print("Could not create LuminanceGLTexture")
             return
         }
-=======
-        assert(luminanceGLTextureResult == kCVReturnSuccess && luminanceGLTexture != nil)
->>>>>>> 20ab871c
         
         let luminanceTexture = CVOpenGLESTextureGetName(luminanceGLTexture!)
         
@@ -447,7 +391,6 @@
         do {
             luminanceFramebuffer = try Framebuffer(context: sharedImageProcessingContext, orientation: .portrait, size: GLSize(width:GLint(bufferWidth), height:GLint(bufferHeight)), textureOnly: true, overriddenTexture: luminanceTexture)
         } catch {
-<<<<<<< HEAD
             print("Could not create a framebuffer of the size (\(bufferWidth), \(bufferHeight)), error: \(error)")
             return
         }
@@ -455,38 +398,6 @@
         var chrominanceGLTexture: CVOpenGLESTexture?
         
         glActiveTexture(GLenum(GL_TEXTURE1))
-=======
-            fatalError("Could not create a framebuffer of the size (\(bufferWidth), \(bufferHeight)), error: \(error)")
-        }
-        
-//         luminanceFramebuffer.cache = sharedImageProcessingContext.framebufferCache
-        luminanceFramebuffer.lock()
-        
-        
-        var chrominanceGLTexture: CVOpenGLESTexture?
-        
-        glActiveTexture(GLenum(GL_TEXTURE1))
-        
-        let chrominanceGLTextureResult = CVOpenGLESTextureCacheCreateTextureFromImage(kCFAllocatorDefault, sharedImageProcessingContext.coreVideoTextureCache, movieFrame, nil, GLenum(GL_TEXTURE_2D), GL_LUMINANCE_ALPHA, GLsizei(bufferWidth / 2), GLsizei(bufferHeight / 2), GLenum(GL_LUMINANCE_ALPHA), GLenum(GL_UNSIGNED_BYTE), 1, &chrominanceGLTexture)
-        
-        assert(chrominanceGLTextureResult == kCVReturnSuccess && chrominanceGLTexture != nil)
-        
-        let chrominanceTexture = CVOpenGLESTextureGetName(chrominanceGLTexture!)
-        
-        glBindTexture(GLenum(GL_TEXTURE_2D), chrominanceTexture)
-        glTexParameterf(GLenum(GL_TEXTURE_2D), GLenum(GL_TEXTURE_WRAP_S), GLfloat(GL_CLAMP_TO_EDGE));
-        glTexParameterf(GLenum(GL_TEXTURE_2D), GLenum(GL_TEXTURE_WRAP_T), GLfloat(GL_CLAMP_TO_EDGE));
-        
-        let chrominanceFramebuffer: Framebuffer
-        do {
-            chrominanceFramebuffer = try Framebuffer(context: sharedImageProcessingContext, orientation: .portrait, size: GLSize(width:GLint(bufferWidth), height:GLint(bufferHeight)), textureOnly: true, overriddenTexture: chrominanceTexture)
-        } catch {
-            fatalError("Could not create a framebuffer of the size (\(bufferWidth), \(bufferHeight)), error: \(error)")
-        }
-        
-//         chrominanceFramebuffer.cache = sharedImageProcessingContext.framebufferCache
-        chrominanceFramebuffer.lock()
->>>>>>> 20ab871c
         
         let chrominanceGLTextureResult = CVOpenGLESTextureCacheCreateTextureFromImage(kCFAllocatorDefault, sharedImageProcessingContext.coreVideoTextureCache, movieFrame, nil, GLenum(GL_TEXTURE_2D), GL_LUMINANCE_ALPHA, GLsizei(bufferWidth / 2), GLsizei(bufferHeight / 2), GLenum(GL_LUMINANCE_ALPHA), GLenum(GL_UNSIGNED_BYTE), 1, &chrominanceGLTexture)
         
