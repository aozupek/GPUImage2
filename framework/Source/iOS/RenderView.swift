import UIKit

public protocol RenderViewDelegate: class {
    func willDisplayFramebuffer(renderView: RenderView, framebuffer: Framebuffer)
    func didDisplayFramebuffer(renderView: RenderView, framebuffer: Framebuffer)
    // Only use this if you need to do layout in willDisplayFramebuffer before the framebuffer actually gets displayed
    // Typically should only be used for one frame otherwise will cause serious playback issues
    // When true the above delegate methods will be called from the main thread instead of the sharedImageProcessing que
    // Default is false
    func shouldDisplayNextFramebufferAfterMainThreadLoop() -> Bool
}

// TODO: Add support for transparency
public class RenderView:UIView, ImageConsumer {
    public weak var delegate:RenderViewDelegate?
    
    public var backgroundRenderColor = Color.black
    public var fillMode = FillMode.preserveAspectRatio
    public var orientation:ImageOrientation = .portrait
    public var sizeInPixels:Size { get { return Size(width:Float(frame.size.width * contentScaleFactor), height:Float(frame.size.height * contentScaleFactor))}}
    
    public let sources = SourceContainer()
    public let maximumInputs:UInt = 1
    var displayFramebuffer:GLuint?
    var displayRenderbuffer:GLuint?
    var backingSize = GLSize(width:0, height:0)
    
    private lazy var displayShader:ShaderProgram = {
        return sharedImageProcessingContext.passthroughShader
    }()
    
    private var internalLayer: CAEAGLLayer!
    
    required public init?(coder:NSCoder) {
        super.init(coder:coder)
        self.commonInit()
    }
    
    public override init(frame:CGRect) {
        super.init(frame:frame)
        self.commonInit()
    }
    
    override public class var layerClass:Swift.AnyClass {
        get {
            return CAEAGLLayer.self
        }
    }
    
    override public var bounds: CGRect {
        didSet {
            // Check if the size changed
            if(oldValue.size != self.bounds.size) {
                // Destroy the displayFramebuffer so we render at the correct size for the next frame
                sharedImageProcessingContext.runOperationAsynchronously{
                    self.destroyDisplayFramebuffer()
                }
            }
        }
    }
    
    func commonInit() {
        self.contentScaleFactor = UIScreen.main.scale
        
        let eaglLayer = self.layer as! CAEAGLLayer
        eaglLayer.isOpaque = true
<<<<<<< HEAD
        eaglLayer.drawableProperties = [kEAGLDrawablePropertyRetainedBacking: NSNumber(value:false), kEAGLDrawablePropertyColorFormat: kEAGLColorFormatRGBA8]
        eaglLayer.contentsGravity = kCAGravityResizeAspectFill // Just for safety to prevent distortion
        
        self.internalLayer = eaglLayer
=======
        eaglLayer.drawableProperties = [String(describing: NSNumber(value:false)): kEAGLDrawablePropertyRetainedBacking, kEAGLColorFormatRGBA8: kEAGLDrawablePropertyColorFormat]
>>>>>>> 20ab871c
    }
    
    deinit {
        sharedImageProcessingContext.runOperationSynchronously{
            destroyDisplayFramebuffer()
        }
    }
    
    func createDisplayFramebuffer() -> Bool {
        var newDisplayFramebuffer:GLuint = 0
        glGenFramebuffers(1, &newDisplayFramebuffer)
        displayFramebuffer = newDisplayFramebuffer
        glBindFramebuffer(GLenum(GL_FRAMEBUFFER), displayFramebuffer!)
        
        var newDisplayRenderbuffer:GLuint = 0
        glGenRenderbuffers(1, &newDisplayRenderbuffer)
        displayRenderbuffer = newDisplayRenderbuffer
        glBindRenderbuffer(GLenum(GL_RENDERBUFFER), displayRenderbuffer!)
        
        // Without the flush you will occasionally get a warning from UIKit and when that happens the RenderView just stays black.
        // "CoreAnimation: [EAGLContext renderbufferStorage:fromDrawable:] was called from a non-main thread in an implicit transaction!
        // Note that this may be unsafe without an explicit CATransaction or a call to [CATransaction flush]."
        // I tried a transaction and that doesn't work and this is probably why --> http://danielkbx.com/post/108060601989/catransaction-flush
        // Using flush is important because it guarantees the view is layed out at the correct size before it is drawn to since this is being done on a background thread.
        // Its possible the size of the view was changed right before we got here and would result in us drawing to the view at the old size
        // and then the view size would change to the new size at the next layout pass and distort our already drawn image.
        // Since we do not call this function often we do not need to worry about the performance impact of calling flush.
        CATransaction.flush()
        sharedImageProcessingContext.context.renderbufferStorage(Int(GL_RENDERBUFFER), from:self.internalLayer)
        
        var backingWidth:GLint = 0
        var backingHeight:GLint = 0
        glGetRenderbufferParameteriv(GLenum(GL_RENDERBUFFER), GLenum(GL_RENDERBUFFER_WIDTH), &backingWidth)
        glGetRenderbufferParameteriv(GLenum(GL_RENDERBUFFER), GLenum(GL_RENDERBUFFER_HEIGHT), &backingHeight)
        backingSize = GLSize(width:backingWidth, height:backingHeight)
        
        guard (backingWidth > 0 && backingHeight > 0) else {
            print("WARNING: View had a zero size")
            
            if(self.internalLayer.bounds.width > 0 && self.internalLayer.bounds.height > 0) {
                print("WARNING: View size \(self.internalLayer.bounds) may be too large ")
            }
            return false
        }
        
        glFramebufferRenderbuffer(GLenum(GL_FRAMEBUFFER), GLenum(GL_COLOR_ATTACHMENT0), GLenum(GL_RENDERBUFFER), displayRenderbuffer!)
        
        let status = glCheckFramebufferStatus(GLenum(GL_FRAMEBUFFER))
        if (status != GLenum(GL_FRAMEBUFFER_COMPLETE)) {
            print("WARNING: Display framebuffer creation failed with error: \(FramebufferCreationError(errorCode:status))")
            return false
        }
        
        return true
    }
    
    func destroyDisplayFramebuffer() {
        if let displayFramebuffer = self.displayFramebuffer {
            var temporaryFramebuffer = displayFramebuffer
            glDeleteFramebuffers(1, &temporaryFramebuffer)
            self.displayFramebuffer = nil
        }
        if let displayRenderbuffer = self.displayRenderbuffer {
            var temporaryRenderbuffer = displayRenderbuffer
            glDeleteRenderbuffers(1, &temporaryRenderbuffer)
            self.displayRenderbuffer = nil
        }
    }
    
    func activateDisplayFramebuffer() {
        glBindFramebuffer(GLenum(GL_FRAMEBUFFER), displayFramebuffer!)
        glViewport(0, 0, backingSize.width, backingSize.height)
    }
    
    public func newFramebufferAvailable(_ framebuffer:Framebuffer, fromSourceIndex:UInt) {
        let cleanup: () -> Void = {
            if(self.delegate?.shouldDisplayNextFramebufferAfterMainThreadLoop() ?? false) {
                DispatchQueue.main.async {
                    self.delegate?.didDisplayFramebuffer(renderView: self, framebuffer: framebuffer)
                    framebuffer.unlock()
                }
            }
            else {
                self.delegate?.didDisplayFramebuffer(renderView: self, framebuffer: framebuffer)
                framebuffer.unlock()
            }
        }
        
        let work: () -> Void = {
            if (self.displayFramebuffer == nil && !self.createDisplayFramebuffer()) {
                cleanup()
                // Bail if we couldn't successfully create the displayFramebuffer
                return
            }
            self.activateDisplayFramebuffer()
            
            clearFramebufferWithColor(self.backgroundRenderColor)
            
            let scaledVertices = self.fillMode.transformVertices(verticallyInvertedImageVertices, fromInputSize:framebuffer.sizeForTargetOrientation(self.orientation), toFitSize:self.backingSize)
            renderQuadWithShader(self.displayShader, vertices:scaledVertices, inputTextures:[framebuffer.texturePropertiesForTargetOrientation(self.orientation)])
            
            glBindRenderbuffer(GLenum(GL_RENDERBUFFER), self.displayRenderbuffer!)
            
            sharedImageProcessingContext.presentBufferForDisplay()
            
            cleanup()
        }
        
        if(self.delegate?.shouldDisplayNextFramebufferAfterMainThreadLoop() ?? false) {
            // CAUTION: Never call sync from the sharedImageProcessingContext, it will cause cyclic thread deadlocks
            // If you are curious, change this to sync, then try trimming/scrubbing a video
            // Before that happens you will get a deadlock when someone calls runOperationSynchronously since the main thread is blocked
            // There is a way to get around this but then the first thing mentioned will happen
            DispatchQueue.main.async {
                self.delegate?.willDisplayFramebuffer(renderView: self, framebuffer: framebuffer)
                
                sharedImageProcessingContext.runOperationAsynchronously {
                    work()
                }
            }
        }
        else {
            self.delegate?.willDisplayFramebuffer(renderView: self, framebuffer: framebuffer)
            
            work()
        }
    }
}
<|MERGE_RESOLUTION|>--- conflicted
+++ resolved
@@ -64,14 +64,11 @@
         
         let eaglLayer = self.layer as! CAEAGLLayer
         eaglLayer.isOpaque = true
-<<<<<<< HEAD
-        eaglLayer.drawableProperties = [kEAGLDrawablePropertyRetainedBacking: NSNumber(value:false), kEAGLDrawablePropertyColorFormat: kEAGLColorFormatRGBA8]
+        
+        eaglLayer.drawableProperties = [kEAGLDrawablePropertyRetainedBacking: false, kEAGLDrawablePropertyColorFormat: kEAGLColorFormatRGBA8]
         eaglLayer.contentsGravity = kCAGravityResizeAspectFill // Just for safety to prevent distortion
         
         self.internalLayer = eaglLayer
-=======
-        eaglLayer.drawableProperties = [String(describing: NSNumber(value:false)): kEAGLDrawablePropertyRetainedBacking, kEAGLColorFormatRGBA8: kEAGLDrawablePropertyColorFormat]
->>>>>>> 20ab871c
     }
     
     deinit {
